/*
 * Copyright (C) 2014 The Android Open Source Project
 *
 * Licensed under the Apache License, Version 2.0 (the "License");
 * you may not use this file except in compliance with the License.
 * You may obtain a copy of the License at
 *
 *      http://www.apache.org/licenses/LICENSE-2.0
 *
 * Unless required by applicable law or agreed to in writing, software
 * distributed under the License is distributed on an "AS IS" BASIS,
 * WITHOUT WARRANTIES OR CONDITIONS OF ANY KIND, either express or implied.
 * See the License for the specific language governing permissions and
 * limitations under the License.
 */

#include "NativeBridgeTest.h"

#include <unistd.h>

namespace android {

TEST_F(NativeBridgeTest, CompleteFlow) {
    // Init
    ASSERT_TRUE(LoadNativeBridge(kNativeBridgeLibrary, nullptr));
    ASSERT_TRUE(NativeBridgeAvailable());
    ASSERT_TRUE(PreInitializeNativeBridge(".", "isa"));
    ASSERT_TRUE(NativeBridgeAvailable());
    ASSERT_TRUE(InitializeNativeBridge(nullptr, nullptr));
    ASSERT_TRUE(NativeBridgeAvailable());

    // Basic calls to check that nothing crashes
    ASSERT_FALSE(NativeBridgeIsSupported(nullptr));
    ASSERT_EQ(nullptr, NativeBridgeLoadLibrary(nullptr, 0));
    ASSERT_EQ(nullptr, NativeBridgeGetTrampoline(nullptr, nullptr, nullptr, 0));

    // Unload
    UnloadNativeBridge();
<<<<<<< HEAD

    ASSERT_FALSE(NativeBridgeAvailable());
    ASSERT_FALSE(NativeBridgeError());

    // Clean-up code_cache
    ASSERT_EQ(0, rmdir(kCodeCache));

=======
    ASSERT_FALSE(NativeBridgeAvailable());
>>>>>>> 7a1abfe3
    ASSERT_FALSE(NativeBridgeError());

    // Clean-up code_cache
    ASSERT_EQ(0, rmdir(kCodeCache));
}

}  // namespace android<|MERGE_RESOLUTION|>--- conflicted
+++ resolved
@@ -36,17 +36,8 @@
 
     // Unload
     UnloadNativeBridge();
-<<<<<<< HEAD
 
     ASSERT_FALSE(NativeBridgeAvailable());
-    ASSERT_FALSE(NativeBridgeError());
-
-    // Clean-up code_cache
-    ASSERT_EQ(0, rmdir(kCodeCache));
-
-=======
-    ASSERT_FALSE(NativeBridgeAvailable());
->>>>>>> 7a1abfe3
     ASSERT_FALSE(NativeBridgeError());
 
     // Clean-up code_cache
