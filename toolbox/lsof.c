/*
 * Copyright (c) 2010, The Android Open Source Project
 * All rights reserved.
 *
 * Redistribution and use in source and binary forms, with or without
 * modification, are permitted provided that the following conditions
 * are met:
 *  * Redistributions of source code must retain the above copyright
 *    notice, this list of conditions and the following disclaimer.
 *  * Redistributions in binary form must reproduce the above copyright
 *    notice, this list of conditions and the following disclaimer in
 *    the documentation and/or other materials provided with the
 *    distribution.
 *  * Neither the name of Google, Inc. nor the names of its contributors
 *    may be used to endorse or promote products derived from this
 *    software without specific prior written permission.
 *
 * THIS SOFTWARE IS PROVIDED BY THE COPYRIGHT HOLDERS AND CONTRIBUTORS
 * "AS IS" AND ANY EXPRESS OR IMPLIED WARRANTIES, INCLUDING, BUT NOT
 * LIMITED TO, THE IMPLIED WARRANTIES OF MERCHANTABILITY AND FITNESS
 * FOR A PARTICULAR PURPOSE ARE DISCLAIMED. IN NO EVENT SHALL THE
 * COPYRIGHT OWNER OR CONTRIBUTORS BE LIABLE FOR ANY DIRECT, INDIRECT,
 * INCIDENTAL, SPECIAL, EXEMPLARY, OR CONSEQUENTIAL DAMAGES (INCLUDING,
 * BUT NOT LIMITED TO, PROCUREMENT OF SUBSTITUTE GOODS OR SERVICES; LOSS
 * OF USE, DATA, OR PROFITS; OR BUSINESS INTERRUPTION) HOWEVER CAUSED
 * AND ON ANY THEORY OF LIABILITY, WHETHER IN CONTRACT, STRICT LIABILITY,
 * OR TORT (INCLUDING NEGLIGENCE OR OTHERWISE) ARISING IN ANY WAY OUT
 * OF THE USE OF THIS SOFTWARE, EVEN IF ADVISED OF THE POSSIBILITY OF
 * SUCH DAMAGE.
 */

#include <dirent.h>
#include <errno.h>
#include <fcntl.h>
#include <libgen.h>
#include <stdio.h>
#include <stdlib.h>
#include <unistd.h>

#include <pwd.h>
#include <sys/stat.h>

#define BUF_MAX 1024
#define CMD_DISPLAY_MAX (9 + 1)
#define USER_DISPLAY_MAX (10 + 1)

struct pid_info_t {
    pid_t pid;
    char user[USER_DISPLAY_MAX];

    char cmdline[CMD_DISPLAY_MAX];

    char path[PATH_MAX];
    ssize_t parent_length;
};

static void print_header()
{
    printf("%-9s %5s %10s %4s %9s %18s %9s %10s %s\n",
            "COMMAND",
            "PID",
            "USER",
            "FD",
            "TYPE",
            "DEVICE",
            "SIZE/OFF",
            "NODE",
            "NAME");
}

static void print_type(char *type, struct pid_info_t* info)
{
    static ssize_t link_dest_size;
    static char link_dest[PATH_MAX];

    strlcat(info->path, type, sizeof(info->path));
    if ((link_dest_size = readlink(info->path, link_dest, sizeof(link_dest)-1)) < 0) {
        if (errno == ENOENT)
            goto out;

        snprintf(link_dest, sizeof(link_dest), "%s (readlink: %s)", info->path, strerror(errno));
    } else {
        link_dest[link_dest_size] = '\0';
    }

    // Things that are just the root filesystem are uninteresting (we already know)
    if (!strcmp(link_dest, "/"))
        goto out;

    printf("%-9s %5d %10s %4s %9s %18s %9s %10s %s\n",
            info->cmdline, info->pid, info->user, type,
            "???", "???", "???", "???", link_dest);

out:
    info->path[info->parent_length] = '\0';
}

// Prints out all file that have been memory mapped
static void print_maps(struct pid_info_t* info)
{
    FILE *maps;
<<<<<<< HEAD
=======

>>>>>>> 7f5da850
    size_t offset;
    char device[10];
    long int inode;
    char file[1024];

    strlcat(info->path, "maps", sizeof(info->path));

    maps = fopen(info->path, "r");
    if (!maps)
        goto out;

<<<<<<< HEAD
    while (fscanf(maps, "%*x-%*x %*s %zx %s %ld %s\n", &offset, device, &inode,
            file) == 4) {
=======
    while (fscanf(maps, "%*x-%*x %*s %zx %5s %ld %1023s\n",
                  &offset, device, &inode, file) == 4) {
>>>>>>> 7f5da850
        // We don't care about non-file maps
        if (inode == 0 || !strcmp(device, "00:00"))
            continue;

        printf("%-9s %5d %10s %4s %9s %18s %9zd %10ld %s\n",
                info->cmdline, info->pid, info->user, "mem",
                "???", device, offset, inode, file);
    }

    fclose(maps);

out:
    info->path[info->parent_length] = '\0';
}

// Prints out all open file descriptors
static void print_fds(struct pid_info_t* info)
{
    static char* fd_path = "fd/";
    strlcat(info->path, fd_path, sizeof(info->path));

    int previous_length = info->parent_length;
    info->parent_length += strlen(fd_path);

    DIR *dir = opendir(info->path);
    if (dir == NULL) {
        char msg[BUF_MAX];
        snprintf(msg, sizeof(msg), "%s (opendir: %s)", info->path, strerror(errno));
        printf("%-9s %5d %10s %4s %9s %18s %9s %10s %s\n",
                info->cmdline, info->pid, info->user, "FDS",
                "", "", "", "", msg);
        goto out;
    }

    struct dirent* de;
    while ((de = readdir(dir))) {
        if (!strcmp(de->d_name, ".") || !strcmp(de->d_name, ".."))
            continue;

        print_type(de->d_name, info);
    }
    closedir(dir);

out:
    info->parent_length = previous_length;
    info->path[info->parent_length] = '\0';
}

static void lsof_dumpinfo(pid_t pid)
{
    int fd;
    struct pid_info_t info;
    struct stat pidstat;
    struct passwd *pw;

    info.pid = pid;
    snprintf(info.path, sizeof(info.path), "/proc/%d/", pid);
    info.parent_length = strlen(info.path);

    // Get the UID by calling stat on the proc/pid directory.
    if (!stat(info.path, &pidstat)) {
        pw = getpwuid(pidstat.st_uid);
        if (pw) {
            strlcpy(info.user, pw->pw_name, sizeof(info.user));
        } else {
            snprintf(info.user, USER_DISPLAY_MAX, "%d", (int)pidstat.st_uid);
        }
    } else {
        strcpy(info.user, "???");
    }

    // Read the command line information; each argument is terminated with NULL.
    strlcat(info.path, "cmdline", sizeof(info.path));
    fd = open(info.path, O_RDONLY);
    if (fd < 0) {
        fprintf(stderr, "Couldn't read %s\n", info.path);
        return;
    }

    char cmdline[PATH_MAX];
    int numRead = read(fd, cmdline, sizeof(cmdline) - 1);
    close(fd);

    if (numRead < 0) {
        fprintf(stderr, "Error reading cmdline: %s: %s\n", info.path, strerror(errno));
        return;
    }

    cmdline[numRead] = '\0';

    // We only want the basename of the cmdline
    strlcpy(info.cmdline, basename(cmdline), sizeof(info.cmdline));

    // Read each of these symlinks
    print_type("cwd", &info);
    print_type("exe", &info);
    print_type("root", &info);

    print_fds(&info);
    print_maps(&info);
}

int lsof_main(int argc, char *argv[])
{
    long int pid = 0;
    char* endptr;
    if (argc == 2) {
        pid = strtol(argv[1], &endptr, 10);
    }

    print_header();

    if (pid) {
        lsof_dumpinfo(pid);
    } else {
        DIR *dir = opendir("/proc");
        if (dir == NULL) {
            fprintf(stderr, "Couldn't open /proc\n");
            return -1;
        }

        struct dirent* de;
        while ((de = readdir(dir))) {
            if (!strcmp(de->d_name, ".") || !strcmp(de->d_name, ".."))
                continue;

            // Only inspect directories that are PID numbers
            pid = strtol(de->d_name, &endptr, 10);
            if (*endptr != '\0')
                continue;

            lsof_dumpinfo(pid);
        }
        closedir(dir);
    }

    return 0;
}<|MERGE_RESOLUTION|>--- conflicted
+++ resolved
@@ -99,10 +99,7 @@
 static void print_maps(struct pid_info_t* info)
 {
     FILE *maps;
-<<<<<<< HEAD
-=======
-
->>>>>>> 7f5da850
+
     size_t offset;
     char device[10];
     long int inode;
@@ -114,13 +111,8 @@
     if (!maps)
         goto out;
 
-<<<<<<< HEAD
-    while (fscanf(maps, "%*x-%*x %*s %zx %s %ld %s\n", &offset, device, &inode,
-            file) == 4) {
-=======
     while (fscanf(maps, "%*x-%*x %*s %zx %5s %ld %1023s\n",
                   &offset, device, &inode, file) == 4) {
->>>>>>> 7f5da850
         // We don't care about non-file maps
         if (inode == 0 || !strcmp(device, "00:00"))
             continue;
