//
// Copyright 2010 The Android Open Source Project
//
// A looper implementation based on epoll().
//
#define LOG_TAG "Looper"

//#define LOG_NDEBUG 0

// Debugs poll and wake interactions.
#define DEBUG_POLL_AND_WAKE 0

// Debugs callback registration and invocation.
#define DEBUG_CALLBACKS 0

#include <cutils/log.h>
#include <utils/Looper.h>
#include <utils/Timers.h>

#include <errno.h>
#include <fcntl.h>
#include <limits.h>
<<<<<<< HEAD
#include <inttypes.h>
#include <sys/eventfd.h>
=======
#include <string.h>
#include <unistd.h>
>>>>>>> b40ebc54


namespace android {

// --- WeakMessageHandler ---

WeakMessageHandler::WeakMessageHandler(const wp<MessageHandler>& handler) :
        mHandler(handler) {
}

WeakMessageHandler::~WeakMessageHandler() {
}

void WeakMessageHandler::handleMessage(const Message& message) {
    sp<MessageHandler> handler = mHandler.promote();
    if (handler != NULL) {
        handler->handleMessage(message);
    }
}


// --- SimpleLooperCallback ---

SimpleLooperCallback::SimpleLooperCallback(Looper_callbackFunc callback) :
        mCallback(callback) {
}

SimpleLooperCallback::~SimpleLooperCallback() {
}

int SimpleLooperCallback::handleEvent(int fd, int events, void* data) {
    return mCallback(fd, events, data);
}


// --- Looper ---

// Hint for number of file descriptors to be associated with the epoll instance.
static const int EPOLL_SIZE_HINT = 8;

// Maximum number of file descriptors for which to retrieve poll events each iteration.
static const int EPOLL_MAX_EVENTS = 16;

static pthread_once_t gTLSOnce = PTHREAD_ONCE_INIT;
static pthread_key_t gTLSKey = 0;

Looper::Looper(bool allowNonCallbacks) :
        mAllowNonCallbacks(allowNonCallbacks), mSendingMessage(false),
<<<<<<< HEAD
        mPolling(false), mEpollFd(-1), mEpollRebuildRequired(false),
        mNextRequestSeq(0), mResponseIndex(0), mNextMessageUptime(LLONG_MAX) {
    mWakeEventFd = eventfd(0, EFD_NONBLOCK);
    LOG_ALWAYS_FATAL_IF(mWakeEventFd < 0, "Could not make wake event fd.  errno=%d", errno);

    AutoMutex _l(mLock);
    rebuildEpollLocked();
=======
        mResponseIndex(0), mNextMessageUptime(LLONG_MAX) {
    int wakeFds[2];
    int result = pipe(wakeFds);
    LOG_ALWAYS_FATAL_IF(result != 0, "Could not create wake pipe: %s", strerror(errno));

    mWakeReadPipeFd = wakeFds[0];
    mWakeWritePipeFd = wakeFds[1];

    result = fcntl(mWakeReadPipeFd, F_SETFL, O_NONBLOCK);
    LOG_ALWAYS_FATAL_IF(result != 0, "Could not make wake read pipe non-blocking: %s",
            strerror(errno));

    result = fcntl(mWakeWritePipeFd, F_SETFL, O_NONBLOCK);
    LOG_ALWAYS_FATAL_IF(result != 0, "Could not make wake write pipe non-blocking: %s",
            strerror(errno));

    mIdling = false;

    // Allocate the epoll instance and register the wake pipe.
    mEpollFd = epoll_create(EPOLL_SIZE_HINT);
    LOG_ALWAYS_FATAL_IF(mEpollFd < 0, "Could not create epoll instance: %s", strerror(errno));

    struct epoll_event eventItem;
    memset(& eventItem, 0, sizeof(epoll_event)); // zero out unused members of data field union
    eventItem.events = EPOLLIN;
    eventItem.data.fd = mWakeReadPipeFd;
    result = epoll_ctl(mEpollFd, EPOLL_CTL_ADD, mWakeReadPipeFd, & eventItem);
    LOG_ALWAYS_FATAL_IF(result != 0, "Could not add wake read pipe to epoll instance: %s",
            strerror(errno));
>>>>>>> b40ebc54
}

Looper::~Looper() {
    close(mWakeEventFd);
    if (mEpollFd >= 0) {
        close(mEpollFd);
    }
}

void Looper::initTLSKey() {
    int result = pthread_key_create(& gTLSKey, threadDestructor);
    LOG_ALWAYS_FATAL_IF(result != 0, "Could not allocate TLS key.");
}

void Looper::threadDestructor(void *st) {
    Looper* const self = static_cast<Looper*>(st);
    if (self != NULL) {
        self->decStrong((void*)threadDestructor);
    }
}

void Looper::setForThread(const sp<Looper>& looper) {
    sp<Looper> old = getForThread(); // also has side-effect of initializing TLS

    if (looper != NULL) {
        looper->incStrong((void*)threadDestructor);
    }

    pthread_setspecific(gTLSKey, looper.get());

    if (old != NULL) {
        old->decStrong((void*)threadDestructor);
    }
}

sp<Looper> Looper::getForThread() {
    int result = pthread_once(& gTLSOnce, initTLSKey);
    LOG_ALWAYS_FATAL_IF(result != 0, "pthread_once failed");

    return (Looper*)pthread_getspecific(gTLSKey);
}

sp<Looper> Looper::prepare(int opts) {
    bool allowNonCallbacks = opts & PREPARE_ALLOW_NON_CALLBACKS;
    sp<Looper> looper = Looper::getForThread();
    if (looper == NULL) {
        looper = new Looper(allowNonCallbacks);
        Looper::setForThread(looper);
    }
    if (looper->getAllowNonCallbacks() != allowNonCallbacks) {
        ALOGW("Looper already prepared for this thread with a different value for the "
                "LOOPER_PREPARE_ALLOW_NON_CALLBACKS option.");
    }
    return looper;
}

bool Looper::getAllowNonCallbacks() const {
    return mAllowNonCallbacks;
}

void Looper::rebuildEpollLocked() {
    // Close old epoll instance if we have one.
    if (mEpollFd >= 0) {
#if DEBUG_CALLBACKS
        ALOGD("%p ~ rebuildEpollLocked - rebuilding epoll set", this);
#endif
        close(mEpollFd);
    }

    // Allocate the new epoll instance and register the wake pipe.
    mEpollFd = epoll_create(EPOLL_SIZE_HINT);
    LOG_ALWAYS_FATAL_IF(mEpollFd < 0, "Could not create epoll instance.  errno=%d", errno);

    struct epoll_event eventItem;
    memset(& eventItem, 0, sizeof(epoll_event)); // zero out unused members of data field union
    eventItem.events = EPOLLIN;
    eventItem.data.fd = mWakeEventFd;
    int result = epoll_ctl(mEpollFd, EPOLL_CTL_ADD, mWakeEventFd, & eventItem);
    LOG_ALWAYS_FATAL_IF(result != 0, "Could not add wake event fd to epoll instance.  errno=%d",
            errno);

    for (size_t i = 0; i < mRequests.size(); i++) {
        const Request& request = mRequests.valueAt(i);
        struct epoll_event eventItem;
        request.initEventItem(&eventItem);

        int epollResult = epoll_ctl(mEpollFd, EPOLL_CTL_ADD, request.fd, & eventItem);
        if (epollResult < 0) {
            ALOGE("Error adding epoll events for fd %d while rebuilding epoll set, errno=%d",
                    request.fd, errno);
        }
    }
}

void Looper::scheduleEpollRebuildLocked() {
    if (!mEpollRebuildRequired) {
#if DEBUG_CALLBACKS
        ALOGD("%p ~ scheduleEpollRebuildLocked - scheduling epoll set rebuild", this);
#endif
        mEpollRebuildRequired = true;
        wake();
    }
}

int Looper::pollOnce(int timeoutMillis, int* outFd, int* outEvents, void** outData) {
    int result = 0;
    for (;;) {
        while (mResponseIndex < mResponses.size()) {
            const Response& response = mResponses.itemAt(mResponseIndex++);
            int ident = response.request.ident;
            if (ident >= 0) {
                int fd = response.request.fd;
                int events = response.events;
                void* data = response.request.data;
#if DEBUG_POLL_AND_WAKE
                ALOGD("%p ~ pollOnce - returning signalled identifier %d: "
                        "fd=%d, events=0x%x, data=%p",
                        this, ident, fd, events, data);
#endif
                if (outFd != NULL) *outFd = fd;
                if (outEvents != NULL) *outEvents = events;
                if (outData != NULL) *outData = data;
                return ident;
            }
        }

        if (result != 0) {
#if DEBUG_POLL_AND_WAKE
            ALOGD("%p ~ pollOnce - returning result %d", this, result);
#endif
            if (outFd != NULL) *outFd = 0;
            if (outEvents != NULL) *outEvents = 0;
            if (outData != NULL) *outData = NULL;
            return result;
        }

        result = pollInner(timeoutMillis);
    }
}

int Looper::pollInner(int timeoutMillis) {
#if DEBUG_POLL_AND_WAKE
    ALOGD("%p ~ pollOnce - waiting: timeoutMillis=%d", this, timeoutMillis);
#endif

    // Adjust the timeout based on when the next message is due.
    if (timeoutMillis != 0 && mNextMessageUptime != LLONG_MAX) {
        nsecs_t now = systemTime(SYSTEM_TIME_MONOTONIC);
        int messageTimeoutMillis = toMillisecondTimeoutDelay(now, mNextMessageUptime);
        if (messageTimeoutMillis >= 0
                && (timeoutMillis < 0 || messageTimeoutMillis < timeoutMillis)) {
            timeoutMillis = messageTimeoutMillis;
        }
#if DEBUG_POLL_AND_WAKE
        ALOGD("%p ~ pollOnce - next message in %" PRId64 "ns, adjusted timeout: timeoutMillis=%d",
                this, mNextMessageUptime - now, timeoutMillis);
#endif
    }

    // Poll.
    int result = POLL_WAKE;
    mResponses.clear();
    mResponseIndex = 0;

    // We are about to idle.
    mPolling = true;

    struct epoll_event eventItems[EPOLL_MAX_EVENTS];
    int eventCount = epoll_wait(mEpollFd, eventItems, EPOLL_MAX_EVENTS, timeoutMillis);

    // No longer idling.
    mPolling = false;

    // Acquire lock.
    mLock.lock();

    // Rebuild epoll set if needed.
    if (mEpollRebuildRequired) {
        mEpollRebuildRequired = false;
        rebuildEpollLocked();
        goto Done;
    }

    // Check for poll error.
    if (eventCount < 0) {
        if (errno == EINTR) {
            goto Done;
        }
        ALOGW("Poll failed with an unexpected error: %s", strerror(errno));
        result = POLL_ERROR;
        goto Done;
    }

    // Check for poll timeout.
    if (eventCount == 0) {
#if DEBUG_POLL_AND_WAKE
        ALOGD("%p ~ pollOnce - timeout", this);
#endif
        result = POLL_TIMEOUT;
        goto Done;
    }

    // Handle all events.
#if DEBUG_POLL_AND_WAKE
    ALOGD("%p ~ pollOnce - handling events from %d fds", this, eventCount);
#endif

    for (int i = 0; i < eventCount; i++) {
        int fd = eventItems[i].data.fd;
        uint32_t epollEvents = eventItems[i].events;
        if (fd == mWakeEventFd) {
            if (epollEvents & EPOLLIN) {
                awoken();
            } else {
                ALOGW("Ignoring unexpected epoll events 0x%x on wake event fd.", epollEvents);
            }
        } else {
            ssize_t requestIndex = mRequests.indexOfKey(fd);
            if (requestIndex >= 0) {
                int events = 0;
                if (epollEvents & EPOLLIN) events |= EVENT_INPUT;
                if (epollEvents & EPOLLOUT) events |= EVENT_OUTPUT;
                if (epollEvents & EPOLLERR) events |= EVENT_ERROR;
                if (epollEvents & EPOLLHUP) events |= EVENT_HANGUP;
                pushResponse(events, mRequests.valueAt(requestIndex));
            } else {
                ALOGW("Ignoring unexpected epoll events 0x%x on fd %d that is "
                        "no longer registered.", epollEvents, fd);
            }
        }
    }
Done: ;

    // Invoke pending message callbacks.
    mNextMessageUptime = LLONG_MAX;
    while (mMessageEnvelopes.size() != 0) {
        nsecs_t now = systemTime(SYSTEM_TIME_MONOTONIC);
        const MessageEnvelope& messageEnvelope = mMessageEnvelopes.itemAt(0);
        if (messageEnvelope.uptime <= now) {
            // Remove the envelope from the list.
            // We keep a strong reference to the handler until the call to handleMessage
            // finishes.  Then we drop it so that the handler can be deleted *before*
            // we reacquire our lock.
            { // obtain handler
                sp<MessageHandler> handler = messageEnvelope.handler;
                Message message = messageEnvelope.message;
                mMessageEnvelopes.removeAt(0);
                mSendingMessage = true;
                mLock.unlock();

#if DEBUG_POLL_AND_WAKE || DEBUG_CALLBACKS
                ALOGD("%p ~ pollOnce - sending message: handler=%p, what=%d",
                        this, handler.get(), message.what);
#endif
                handler->handleMessage(message);
            } // release handler

            mLock.lock();
            mSendingMessage = false;
            result = POLL_CALLBACK;
        } else {
            // The last message left at the head of the queue determines the next wakeup time.
            mNextMessageUptime = messageEnvelope.uptime;
            break;
        }
    }

    // Release lock.
    mLock.unlock();

    // Invoke all response callbacks.
    for (size_t i = 0; i < mResponses.size(); i++) {
        Response& response = mResponses.editItemAt(i);
        if (response.request.ident == POLL_CALLBACK) {
            int fd = response.request.fd;
            int events = response.events;
            void* data = response.request.data;
#if DEBUG_POLL_AND_WAKE || DEBUG_CALLBACKS
            ALOGD("%p ~ pollOnce - invoking fd event callback %p: fd=%d, events=0x%x, data=%p",
                    this, response.request.callback.get(), fd, events, data);
#endif
            // Invoke the callback.  Note that the file descriptor may be closed by
            // the callback (and potentially even reused) before the function returns so
            // we need to be a little careful when removing the file descriptor afterwards.
            int callbackResult = response.request.callback->handleEvent(fd, events, data);
            if (callbackResult == 0) {
                removeFd(fd, response.request.seq);
            }

            // Clear the callback reference in the response structure promptly because we
            // will not clear the response vector itself until the next poll.
            response.request.callback.clear();
            result = POLL_CALLBACK;
        }
    }
    return result;
}

int Looper::pollAll(int timeoutMillis, int* outFd, int* outEvents, void** outData) {
    if (timeoutMillis <= 0) {
        int result;
        do {
            result = pollOnce(timeoutMillis, outFd, outEvents, outData);
        } while (result == POLL_CALLBACK);
        return result;
    } else {
        nsecs_t endTime = systemTime(SYSTEM_TIME_MONOTONIC)
                + milliseconds_to_nanoseconds(timeoutMillis);

        for (;;) {
            int result = pollOnce(timeoutMillis, outFd, outEvents, outData);
            if (result != POLL_CALLBACK) {
                return result;
            }

            nsecs_t now = systemTime(SYSTEM_TIME_MONOTONIC);
            timeoutMillis = toMillisecondTimeoutDelay(now, endTime);
            if (timeoutMillis == 0) {
                return POLL_TIMEOUT;
            }
        }
    }
}

void Looper::wake() {
#if DEBUG_POLL_AND_WAKE
    ALOGD("%p ~ wake", this);
#endif

    uint64_t inc = 1;
    ssize_t nWrite = TEMP_FAILURE_RETRY(write(mWakeEventFd, &inc, sizeof(uint64_t)));
    if (nWrite != sizeof(uint64_t)) {
        if (errno != EAGAIN) {
            ALOGW("Could not write wake signal: %s", strerror(errno));
        }
    }
}

void Looper::awoken() {
#if DEBUG_POLL_AND_WAKE
    ALOGD("%p ~ awoken", this);
#endif

    uint64_t counter;
    TEMP_FAILURE_RETRY(read(mWakeEventFd, &counter, sizeof(uint64_t)));
}

void Looper::pushResponse(int events, const Request& request) {
    Response response;
    response.events = events;
    response.request = request;
    mResponses.push(response);
}

int Looper::addFd(int fd, int ident, int events, Looper_callbackFunc callback, void* data) {
    return addFd(fd, ident, events, callback ? new SimpleLooperCallback(callback) : NULL, data);
}

int Looper::addFd(int fd, int ident, int events, const sp<LooperCallback>& callback, void* data) {
#if DEBUG_CALLBACKS
    ALOGD("%p ~ addFd - fd=%d, ident=%d, events=0x%x, callback=%p, data=%p", this, fd, ident,
            events, callback.get(), data);
#endif

    if (!callback.get()) {
        if (! mAllowNonCallbacks) {
            ALOGE("Invalid attempt to set NULL callback but not allowed for this looper.");
            return -1;
        }

        if (ident < 0) {
            ALOGE("Invalid attempt to set NULL callback with ident < 0.");
            return -1;
        }
    } else {
        ident = POLL_CALLBACK;
    }

    { // acquire lock
        AutoMutex _l(mLock);

        Request request;
        request.fd = fd;
        request.ident = ident;
        request.events = events;
        request.seq = mNextRequestSeq++;
        request.callback = callback;
        request.data = data;
        if (mNextRequestSeq == -1) mNextRequestSeq = 0; // reserve sequence number -1

        struct epoll_event eventItem;
        request.initEventItem(&eventItem);

        ssize_t requestIndex = mRequests.indexOfKey(fd);
        if (requestIndex < 0) {
            int epollResult = epoll_ctl(mEpollFd, EPOLL_CTL_ADD, fd, & eventItem);
            if (epollResult < 0) {
                ALOGE("Error adding epoll events for fd %d: %s", fd, strerror(errno));
                return -1;
            }
            mRequests.add(fd, request);
        } else {
            int epollResult = epoll_ctl(mEpollFd, EPOLL_CTL_MOD, fd, & eventItem);
            if (epollResult < 0) {
<<<<<<< HEAD
                if (errno == ENOENT) {
                    // Tolerate ENOENT because it means that an older file descriptor was
                    // closed before its callback was unregistered and meanwhile a new
                    // file descriptor with the same number has been created and is now
                    // being registered for the first time.  This error may occur naturally
                    // when a callback has the side-effect of closing the file descriptor
                    // before returning and unregistering itself.  Callback sequence number
                    // checks further ensure that the race is benign.
                    //
                    // Unfortunately due to kernel limitations we need to rebuild the epoll
                    // set from scratch because it may contain an old file handle that we are
                    // now unable to remove since its file descriptor is no longer valid.
                    // No such problem would have occurred if we were using the poll system
                    // call instead, but that approach carries others disadvantages.
#if DEBUG_CALLBACKS
                    ALOGD("%p ~ addFd - EPOLL_CTL_MOD failed due to file descriptor "
                            "being recycled, falling back on EPOLL_CTL_ADD, errno=%d",
                            this, errno);
#endif
                    epollResult = epoll_ctl(mEpollFd, EPOLL_CTL_ADD, fd, & eventItem);
                    if (epollResult < 0) {
                        ALOGE("Error modifying or adding epoll events for fd %d, errno=%d",
                                fd, errno);
                        return -1;
                    }
                    scheduleEpollRebuildLocked();
                } else {
                    ALOGE("Error modifying epoll events for fd %d, errno=%d", fd, errno);
                    return -1;
                }
=======
                ALOGE("Error modifying epoll events for fd %d: %s", fd, strerror(errno));
                return -1;
>>>>>>> b40ebc54
            }
            mRequests.replaceValueAt(requestIndex, request);
        }
    } // release lock
    return 1;
}

int Looper::removeFd(int fd) {
    return removeFd(fd, -1);
}

int Looper::removeFd(int fd, int seq) {
#if DEBUG_CALLBACKS
    ALOGD("%p ~ removeFd - fd=%d, seq=%d", this, fd, seq);
#endif

    { // acquire lock
        AutoMutex _l(mLock);
        ssize_t requestIndex = mRequests.indexOfKey(fd);
        if (requestIndex < 0) {
            return 0;
        }

<<<<<<< HEAD
        // Check the sequence number if one was given.
        if (seq != -1 && mRequests.valueAt(requestIndex).seq != seq) {
#if DEBUG_CALLBACKS
            ALOGD("%p ~ removeFd - sequence number mismatch, oldSeq=%d",
                    this, mRequests.valueAt(requestIndex).seq);
#endif
            return 0;
=======
        int epollResult = epoll_ctl(mEpollFd, EPOLL_CTL_DEL, fd, NULL);
        if (epollResult < 0) {
            ALOGE("Error removing epoll events for fd %d: %s", fd, strerror(errno));
            return -1;
>>>>>>> b40ebc54
        }

        // Always remove the FD from the request map even if an error occurs while
        // updating the epoll set so that we avoid accidentally leaking callbacks.
        mRequests.removeItemsAt(requestIndex);

        int epollResult = epoll_ctl(mEpollFd, EPOLL_CTL_DEL, fd, NULL);
        if (epollResult < 0) {
            if (seq != -1 && (errno == EBADF || errno == ENOENT)) {
                // Tolerate EBADF or ENOENT when the sequence number is known because it
                // means that the file descriptor was closed before its callback was
                // unregistered.  This error may occur naturally when a callback has the
                // side-effect of closing the file descriptor before returning and
                // unregistering itself.
                //
                // Unfortunately due to kernel limitations we need to rebuild the epoll
                // set from scratch because it may contain an old file handle that we are
                // now unable to remove since its file descriptor is no longer valid.
                // No such problem would have occurred if we were using the poll system
                // call instead, but that approach carries others disadvantages.
#if DEBUG_CALLBACKS
                ALOGD("%p ~ removeFd - EPOLL_CTL_DEL failed due to file descriptor "
                        "being closed, errno=%d", this, errno);
#endif
                scheduleEpollRebuildLocked();
            } else {
                // Some other error occurred.  This is really weird because it means
                // our list of callbacks got out of sync with the epoll set somehow.
                // We defensively rebuild the epoll set to avoid getting spurious
                // notifications with nowhere to go.
                ALOGE("Error removing epoll events for fd %d, errno=%d", fd, errno);
                scheduleEpollRebuildLocked();
                return -1;
            }
        }
    } // release lock
    return 1;
}

void Looper::sendMessage(const sp<MessageHandler>& handler, const Message& message) {
    nsecs_t now = systemTime(SYSTEM_TIME_MONOTONIC);
    sendMessageAtTime(now, handler, message);
}

void Looper::sendMessageDelayed(nsecs_t uptimeDelay, const sp<MessageHandler>& handler,
        const Message& message) {
    nsecs_t now = systemTime(SYSTEM_TIME_MONOTONIC);
    sendMessageAtTime(now + uptimeDelay, handler, message);
}

void Looper::sendMessageAtTime(nsecs_t uptime, const sp<MessageHandler>& handler,
        const Message& message) {
#if DEBUG_CALLBACKS
    ALOGD("%p ~ sendMessageAtTime - uptime=%" PRId64 ", handler=%p, what=%d",
            this, uptime, handler.get(), message.what);
#endif

    size_t i = 0;
    { // acquire lock
        AutoMutex _l(mLock);

        size_t messageCount = mMessageEnvelopes.size();
        while (i < messageCount && uptime >= mMessageEnvelopes.itemAt(i).uptime) {
            i += 1;
        }

        MessageEnvelope messageEnvelope(uptime, handler, message);
        mMessageEnvelopes.insertAt(messageEnvelope, i, 1);

        // Optimization: If the Looper is currently sending a message, then we can skip
        // the call to wake() because the next thing the Looper will do after processing
        // messages is to decide when the next wakeup time should be.  In fact, it does
        // not even matter whether this code is running on the Looper thread.
        if (mSendingMessage) {
            return;
        }
    } // release lock

    // Wake the poll loop only when we enqueue a new message at the head.
    if (i == 0) {
        wake();
    }
}

void Looper::removeMessages(const sp<MessageHandler>& handler) {
#if DEBUG_CALLBACKS
    ALOGD("%p ~ removeMessages - handler=%p", this, handler.get());
#endif

    { // acquire lock
        AutoMutex _l(mLock);

        for (size_t i = mMessageEnvelopes.size(); i != 0; ) {
            const MessageEnvelope& messageEnvelope = mMessageEnvelopes.itemAt(--i);
            if (messageEnvelope.handler == handler) {
                mMessageEnvelopes.removeAt(i);
            }
        }
    } // release lock
}

void Looper::removeMessages(const sp<MessageHandler>& handler, int what) {
#if DEBUG_CALLBACKS
    ALOGD("%p ~ removeMessages - handler=%p, what=%d", this, handler.get(), what);
#endif

    { // acquire lock
        AutoMutex _l(mLock);

        for (size_t i = mMessageEnvelopes.size(); i != 0; ) {
            const MessageEnvelope& messageEnvelope = mMessageEnvelopes.itemAt(--i);
            if (messageEnvelope.handler == handler
                    && messageEnvelope.message.what == what) {
                mMessageEnvelopes.removeAt(i);
            }
        }
    } // release lock
}

bool Looper::isPolling() const {
    return mPolling;
}

void Looper::Request::initEventItem(struct epoll_event* eventItem) const {
    int epollEvents = 0;
    if (events & EVENT_INPUT) epollEvents |= EPOLLIN;
    if (events & EVENT_OUTPUT) epollEvents |= EPOLLOUT;

    memset(eventItem, 0, sizeof(epoll_event)); // zero out unused members of data field union
    eventItem->events = epollEvents;
    eventItem->data.fd = fd;
}

} // namespace android<|MERGE_RESOLUTION|>--- conflicted
+++ resolved
@@ -20,13 +20,10 @@
 #include <errno.h>
 #include <fcntl.h>
 #include <limits.h>
-<<<<<<< HEAD
 #include <inttypes.h>
+#include <string.h>
 #include <sys/eventfd.h>
-=======
-#include <string.h>
 #include <unistd.h>
->>>>>>> b40ebc54
 
 
 namespace android {
@@ -75,45 +72,14 @@
 
 Looper::Looper(bool allowNonCallbacks) :
         mAllowNonCallbacks(allowNonCallbacks), mSendingMessage(false),
-<<<<<<< HEAD
         mPolling(false), mEpollFd(-1), mEpollRebuildRequired(false),
         mNextRequestSeq(0), mResponseIndex(0), mNextMessageUptime(LLONG_MAX) {
     mWakeEventFd = eventfd(0, EFD_NONBLOCK);
-    LOG_ALWAYS_FATAL_IF(mWakeEventFd < 0, "Could not make wake event fd.  errno=%d", errno);
+    LOG_ALWAYS_FATAL_IF(mWakeEventFd < 0, "Could not make wake event fd: %s",
+                        strerror(errno));
 
     AutoMutex _l(mLock);
     rebuildEpollLocked();
-=======
-        mResponseIndex(0), mNextMessageUptime(LLONG_MAX) {
-    int wakeFds[2];
-    int result = pipe(wakeFds);
-    LOG_ALWAYS_FATAL_IF(result != 0, "Could not create wake pipe: %s", strerror(errno));
-
-    mWakeReadPipeFd = wakeFds[0];
-    mWakeWritePipeFd = wakeFds[1];
-
-    result = fcntl(mWakeReadPipeFd, F_SETFL, O_NONBLOCK);
-    LOG_ALWAYS_FATAL_IF(result != 0, "Could not make wake read pipe non-blocking: %s",
-            strerror(errno));
-
-    result = fcntl(mWakeWritePipeFd, F_SETFL, O_NONBLOCK);
-    LOG_ALWAYS_FATAL_IF(result != 0, "Could not make wake write pipe non-blocking: %s",
-            strerror(errno));
-
-    mIdling = false;
-
-    // Allocate the epoll instance and register the wake pipe.
-    mEpollFd = epoll_create(EPOLL_SIZE_HINT);
-    LOG_ALWAYS_FATAL_IF(mEpollFd < 0, "Could not create epoll instance: %s", strerror(errno));
-
-    struct epoll_event eventItem;
-    memset(& eventItem, 0, sizeof(epoll_event)); // zero out unused members of data field union
-    eventItem.events = EPOLLIN;
-    eventItem.data.fd = mWakeReadPipeFd;
-    result = epoll_ctl(mEpollFd, EPOLL_CTL_ADD, mWakeReadPipeFd, & eventItem);
-    LOG_ALWAYS_FATAL_IF(result != 0, "Could not add wake read pipe to epoll instance: %s",
-            strerror(errno));
->>>>>>> b40ebc54
 }
 
 Looper::~Looper() {
@@ -185,15 +151,15 @@
 
     // Allocate the new epoll instance and register the wake pipe.
     mEpollFd = epoll_create(EPOLL_SIZE_HINT);
-    LOG_ALWAYS_FATAL_IF(mEpollFd < 0, "Could not create epoll instance.  errno=%d", errno);
+    LOG_ALWAYS_FATAL_IF(mEpollFd < 0, "Could not create epoll instance: %s", strerror(errno));
 
     struct epoll_event eventItem;
     memset(& eventItem, 0, sizeof(epoll_event)); // zero out unused members of data field union
     eventItem.events = EPOLLIN;
     eventItem.data.fd = mWakeEventFd;
     int result = epoll_ctl(mEpollFd, EPOLL_CTL_ADD, mWakeEventFd, & eventItem);
-    LOG_ALWAYS_FATAL_IF(result != 0, "Could not add wake event fd to epoll instance.  errno=%d",
-            errno);
+    LOG_ALWAYS_FATAL_IF(result != 0, "Could not add wake event fd to epoll instance: %s",
+                        strerror(errno));
 
     for (size_t i = 0; i < mRequests.size(); i++) {
         const Request& request = mRequests.valueAt(i);
@@ -202,8 +168,8 @@
 
         int epollResult = epoll_ctl(mEpollFd, EPOLL_CTL_ADD, request.fd, & eventItem);
         if (epollResult < 0) {
-            ALOGE("Error adding epoll events for fd %d while rebuilding epoll set, errno=%d",
-                    request.fd, errno);
+            ALOGE("Error adding epoll events for fd %d while rebuilding epoll set: %s",
+                  request.fd, strerror(errno));
         }
     }
 }
@@ -518,7 +484,6 @@
         } else {
             int epollResult = epoll_ctl(mEpollFd, EPOLL_CTL_MOD, fd, & eventItem);
             if (epollResult < 0) {
-<<<<<<< HEAD
                 if (errno == ENOENT) {
                     // Tolerate ENOENT because it means that an older file descriptor was
                     // closed before its callback was unregistered and meanwhile a new
@@ -535,24 +500,20 @@
                     // call instead, but that approach carries others disadvantages.
 #if DEBUG_CALLBACKS
                     ALOGD("%p ~ addFd - EPOLL_CTL_MOD failed due to file descriptor "
-                            "being recycled, falling back on EPOLL_CTL_ADD, errno=%d",
-                            this, errno);
+                            "being recycled, falling back on EPOLL_CTL_ADD: %s",
+                            this, strerror(errno));
 #endif
                     epollResult = epoll_ctl(mEpollFd, EPOLL_CTL_ADD, fd, & eventItem);
                     if (epollResult < 0) {
-                        ALOGE("Error modifying or adding epoll events for fd %d, errno=%d",
-                                fd, errno);
+                        ALOGE("Error modifying or adding epoll events for fd %d: %s",
+                                fd, strerror(errno));
                         return -1;
                     }
                     scheduleEpollRebuildLocked();
                 } else {
-                    ALOGE("Error modifying epoll events for fd %d, errno=%d", fd, errno);
+                    ALOGE("Error modifying epoll events for fd %d: %s", fd, strerror(errno));
                     return -1;
                 }
-=======
-                ALOGE("Error modifying epoll events for fd %d: %s", fd, strerror(errno));
-                return -1;
->>>>>>> b40ebc54
             }
             mRequests.replaceValueAt(requestIndex, request);
         }
@@ -576,7 +537,6 @@
             return 0;
         }
 
-<<<<<<< HEAD
         // Check the sequence number if one was given.
         if (seq != -1 && mRequests.valueAt(requestIndex).seq != seq) {
 #if DEBUG_CALLBACKS
@@ -584,12 +544,6 @@
                     this, mRequests.valueAt(requestIndex).seq);
 #endif
             return 0;
-=======
-        int epollResult = epoll_ctl(mEpollFd, EPOLL_CTL_DEL, fd, NULL);
-        if (epollResult < 0) {
-            ALOGE("Error removing epoll events for fd %d: %s", fd, strerror(errno));
-            return -1;
->>>>>>> b40ebc54
         }
 
         // Always remove the FD from the request map even if an error occurs while
@@ -612,7 +566,7 @@
                 // call instead, but that approach carries others disadvantages.
 #if DEBUG_CALLBACKS
                 ALOGD("%p ~ removeFd - EPOLL_CTL_DEL failed due to file descriptor "
-                        "being closed, errno=%d", this, errno);
+                        "being closed: %s", this, strerror(errno));
 #endif
                 scheduleEpollRebuildLocked();
             } else {
@@ -620,7 +574,7 @@
                 // our list of callbacks got out of sync with the epoll set somehow.
                 // We defensively rebuild the epoll set to avoid getting spurious
                 // notifications with nowhere to go.
-                ALOGE("Error removing epoll events for fd %d, errno=%d", fd, errno);
+                ALOGE("Error removing epoll events for fd %d: %s", fd, strerror(errno));
                 scheduleEpollRebuildLocked();
                 return -1;
             }
