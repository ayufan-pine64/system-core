--- conflicted
+++ resolved
@@ -14,11 +14,7 @@
  * limitations under the License.
  */
 
-<<<<<<< HEAD
-#include <utils/SharedBuffer.h>
-=======
 #define __STDC_LIMIT_MACROS
->>>>>>> 8dba9a7b
 
 #include <gtest/gtest.h>
 
