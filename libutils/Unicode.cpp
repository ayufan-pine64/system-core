--- conflicted
+++ resolved
@@ -14,12 +14,7 @@
  * limitations under the License.
  */
 
-<<<<<<< HEAD
-#include <log/log.h>
-#include <utils/Unicode.h>
-=======
 #define LOG_TAG "unicode"
->>>>>>> 6684ec8d
 
 #include <limits.h>
 #include <stddef.h>
@@ -634,4 +629,5 @@
     return u16cur;
 }
 
-}+}
+s