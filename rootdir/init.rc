# Copyright (C) 2012 The Android Open Source Project
#
# IMPORTANT: Do not create world writable files or directories.
# This is a common source of Android security bugs.
#

import /init.environ.rc
import /init.usb.rc
import /init.${ro.hardware}.rc
import /init.usb.configfs.rc
import /init.${ro.zygote}.rc

on early-init
    # Set init and its forked children's oom_adj.
    write /proc/1/oom_score_adj -1000

    # Disable sysrq from keyboard
    write /proc/sys/kernel/sysrq 0

    # Set the security context of /adb_keys if present.
    restorecon /adb_keys

    # Shouldn't be necessary, but sdcard won't start without it. http://b/22568628.
    mkdir /mnt 0775 root system

    # Set the security context of /postinstall if present.
    restorecon /postinstall

    start ueventd

on init
    sysclktz 0

    # Mix device-specific information into the entropy pool
    copy /proc/cmdline /dev/urandom
    copy /default.prop /dev/urandom

    # Backward compatibility.
    symlink /system/etc /etc
    symlink /sys/kernel/debug /d

    # Link /vendor to /system/vendor for devices without a vendor partition.
    symlink /system/vendor /vendor

    # Mount cgroup mount point for cpu accounting
    mount cgroup none /acct cpuacct
    mkdir /acct/uid

    # Create energy-aware scheduler tuning nodes
    mkdir /dev/stune
    mount cgroup none /dev/stune schedtune
    mkdir /dev/stune/foreground
    mkdir /dev/stune/background
    mkdir /dev/stune/top-app
    chown system system /dev/stune
    chown system system /dev/stune/foreground
    chown system system /dev/stune/background
    chown system system /dev/stune/top-app
    chown system system /dev/stune/tasks
    chown system system /dev/stune/foreground/tasks
    chown system system /dev/stune/background/tasks
    chown system system /dev/stune/top-app/tasks
    chmod 0664 /dev/stune/tasks
    chmod 0664 /dev/stune/foreground/tasks
    chmod 0664 /dev/stune/background/tasks
    chmod 0664 /dev/stune/top-app/tasks

    # Mount staging areas for devices managed by vold
    # See storage config details at http://source.android.com/tech/storage/
    mount tmpfs tmpfs /mnt mode=0755,uid=0,gid=1000
    restorecon_recursive /mnt

    mount configfs none /config
    chmod 0775 /config/sdcardfs
    chown system package_info /config/sdcardfs

    mkdir /mnt/secure 0700 root root
    mkdir /mnt/secure/asec 0700 root root
    mkdir /mnt/asec 0755 root system
    mkdir /mnt/obb 0755 root system
    mkdir /mnt/media_rw 0750 root media_rw
    mkdir /mnt/user 0755 root root
    mkdir /mnt/user/0 0755 root root
    mkdir /mnt/expand 0771 system system
    mkdir /mnt/appfuse 0711 root root

    # Storage views to support runtime permissions
    mkdir /mnt/runtime 0700 root root
    mkdir /mnt/runtime/default 0755 root root
    mkdir /mnt/runtime/default/self 0755 root root
    mkdir /mnt/runtime/read 0755 root root
    mkdir /mnt/runtime/read/self 0755 root root
    mkdir /mnt/runtime/write 0755 root root
    mkdir /mnt/runtime/write/self 0755 root root

    # Symlink to keep legacy apps working in multi-user world
    symlink /storage/self/primary /sdcard
    symlink /storage/self/primary /mnt/sdcard
    symlink /mnt/user/0/primary /mnt/runtime/default/self/primary

    # root memory control cgroup, used by lmkd
    mkdir /dev/memcg 0700 root system
    mount cgroup none /dev/memcg memory
    # app mem cgroups, used by activity manager, lmkd and zygote
    mkdir /dev/memcg/apps/ 0755 system system

    write /proc/sys/kernel/panic_on_oops 1
    write /proc/sys/kernel/hung_task_timeout_secs 0
    write /proc/cpu/alignment 4

    # scheduler tunables
    # Disable auto-scaling of scheduler tunables with hotplug. The tunables
    # will vary across devices in unpredictable ways if allowed to scale with
    # cpu cores.
    write /proc/sys/kernel/sched_tunable_scaling 0
    write /proc/sys/kernel/sched_latency_ns 10000000
    write /proc/sys/kernel/sched_wakeup_granularity_ns 2000000
    write /proc/sys/kernel/sched_child_runs_first 0

    write /proc/sys/kernel/randomize_va_space 2
    write /proc/sys/vm/mmap_min_addr 32768
    write /proc/sys/net/ipv4/ping_group_range "0 2147483647"
    write /proc/sys/net/unix/max_dgram_qlen 600
    write /proc/sys/kernel/sched_rt_runtime_us 950000
    write /proc/sys/kernel/sched_rt_period_us 1000000

    # Assign reasonable ceiling values for socket rcv/snd buffers.
    # These should almost always be overridden by the target per the
    # the corresponding technology maximums.
    write /proc/sys/net/core/rmem_max  262144
    write /proc/sys/net/core/wmem_max  262144

    # reflect fwmark from incoming packets onto generated replies
    write /proc/sys/net/ipv4/fwmark_reflect 1
    write /proc/sys/net/ipv6/fwmark_reflect 1

    # set fwmark on accepted sockets
    write /proc/sys/net/ipv4/tcp_fwmark_accept 1

    # disable icmp redirects
    write /proc/sys/net/ipv4/conf/all/accept_redirects 0
    write /proc/sys/net/ipv6/conf/all/accept_redirects 0

    # Create cgroup mount points for process groups
    mkdir /dev/cpuctl
    mount cgroup none /dev/cpuctl cpu
    chown system system /dev/cpuctl
    chown system system /dev/cpuctl/tasks
    chmod 0666 /dev/cpuctl/tasks
    write /dev/cpuctl/cpu.rt_period_us 1000000
    write /dev/cpuctl/cpu.rt_runtime_us 950000

    mkdir /dev/cpuctl/bg_non_interactive
    chown system system /dev/cpuctl/bg_non_interactive/tasks
    chmod 0666 /dev/cpuctl/bg_non_interactive/tasks
    # 5.0 %
    write /dev/cpuctl/bg_non_interactive/cpu.shares 52
    write /dev/cpuctl/bg_non_interactive/cpu.rt_period_us 1000000
    # active FIFO threads will never be in BG
    write /dev/cpuctl/bg_non_interactive/cpu.rt_runtime_us 10000

    # sets up initial cpusets for ActivityManager
    mkdir /dev/cpuset
    mount cpuset none /dev/cpuset

    # this ensures that the cpusets are present and usable, but the device's
    # init.rc must actually set the correct cpus
    mkdir /dev/cpuset/foreground
    write /dev/cpuset/foreground/cpus 0
    write /dev/cpuset/foreground/mems 0
    mkdir /dev/cpuset/foreground/boost
    write /dev/cpuset/foreground/boost/cpus 0
    write /dev/cpuset/foreground/boost/mems 0
    mkdir /dev/cpuset/background
    write /dev/cpuset/background/cpus 0
    write /dev/cpuset/background/mems 0

    # system-background is for system tasks that should only run on
    # little cores, not on bigs
    # to be used only by init, so don't change system-bg permissions
    mkdir /dev/cpuset/system-background
    write /dev/cpuset/system-background/cpus 0
    write /dev/cpuset/system-background/mems 0

    mkdir /dev/cpuset/top-app
    write /dev/cpuset/top-app/cpus 0
    write /dev/cpuset/top-app/mems 0

    # change permissions for all cpusets we'll touch at runtime
    chown system system /dev/cpuset
    chown system system /dev/cpuset/foreground
    chown system system /dev/cpuset/foreground/boost
    chown system system /dev/cpuset/background
    chown system system /dev/cpuset/system-background
    chown system system /dev/cpuset/top-app
    chown system system /dev/cpuset/tasks
    chown system system /dev/cpuset/foreground/tasks
    chown system system /dev/cpuset/foreground/boost/tasks
    chown system system /dev/cpuset/background/tasks
    chown system system /dev/cpuset/system-background/tasks
    chown system system /dev/cpuset/top-app/tasks

    # set system-background to 0775 so SurfaceFlinger can touch it
    chmod 0775 /dev/cpuset/system-background

    chmod 0664 /dev/cpuset/foreground/tasks
    chmod 0664 /dev/cpuset/foreground/boost/tasks
    chmod 0664 /dev/cpuset/background/tasks
    chmod 0664 /dev/cpuset/system-background/tasks
    chmod 0664 /dev/cpuset/top-app/tasks
    chmod 0664 /dev/cpuset/tasks


    # qtaguid will limit access to specific data based on group memberships.
    #   net_bw_acct grants impersonation of socket owners.
    #   net_bw_stats grants access to other apps' detailed tagged-socket stats.
    chown root net_bw_acct /proc/net/xt_qtaguid/ctrl
    chown root net_bw_stats /proc/net/xt_qtaguid/stats

    # Allow everybody to read the xt_qtaguid resource tracking misc dev.
    # This is needed by any process that uses socket tagging.
    chmod 0644 /dev/xt_qtaguid

    # Create location for fs_mgr to store abbreviated output from filesystem
    # checker programs.
    mkdir /dev/fscklogs 0770 root system

    # pstore/ramoops previous console log
    mount pstore pstore /sys/fs/pstore
    chown system log /sys/fs/pstore/console-ramoops
    chmod 0440 /sys/fs/pstore/console-ramoops
    chown system log /sys/fs/pstore/pmsg-ramoops-0
    chmod 0440 /sys/fs/pstore/pmsg-ramoops-0

    # enable armv8_deprecated instruction hooks
    write /proc/sys/abi/swp 1

    # Linux's execveat() syscall may construct paths containing /dev/fd
    # expecting it to point to /proc/self/fd
    symlink /proc/self/fd /dev/fd

    export DOWNLOAD_CACHE /data/cache

    # set RLIMIT_NICE to allow priorities from 19 to -20
    setrlimit 13 40 40

# Healthd can trigger a full boot from charger mode by signaling this
# property when the power button is held.
on property:sys.boot_from_charger_mode=1
    class_stop charger
    trigger late-init

# Load properties from /system/ + /factory after fs mount.
on load_system_props_action
    load_system_props

on load_persist_props_action
    load_persist_props
    start logd
    start logd-reinit

# Indicate to fw loaders that the relevant mounts are up.
on firmware_mounts_complete
    rm /dev/.booting

# Mount filesystems and start core system services.
on late-init
    trigger early-fs

    # Mount fstab in init.{$device}.rc by mount_all command. Optional parameter
    # '--early' can be specified to skip entries with 'latemount'.
    # /system and /vendor must be mounted by the end of the fs stage,
    # while /data is optional.
    trigger fs
    trigger post-fs

    # Load properties from /system/ + /factory after fs mount. Place
    # this in another action so that the load will be scheduled after the prior
    # issued fs triggers have completed.
    trigger load_system_props_action

    # Mount fstab in init.{$device}.rc by mount_all with '--late' parameter
    # to only mount entries with 'latemount'. This is needed if '--early' is
    # specified in the previous mount_all command on the fs stage.
    # With /system mounted and properties form /system + /factory available,
    # some services can be started.
    trigger late-fs

    # Now we can mount /data. File encryption requires keymaster to decrypt
    # /data, which in turn can only be loaded when system properties are present.
    trigger post-fs-data

    # Load persist properties and override properties (if enabled) from /data.
    trigger load_persist_props_action

    # Remove a file to wake up anything waiting for firmware.
    trigger firmware_mounts_complete

    trigger early-boot
    trigger boot

on post-fs
    start logd
    # once everything is setup, no need to modify /
    mount rootfs rootfs / ro remount
    # Mount shared so changes propagate into child namespaces
    mount rootfs rootfs / shared rec
    # Mount default storage into root namespace
    mount none /mnt/runtime/default /storage slave bind rec

    # Make sure /sys/kernel/debug (if present) is labeled properly
<<<<<<< HEAD
    # restorecon_recursive /sys/kernel/debug
=======
    # Note that tracefs may be mounted under debug, so we need to cross filesystems
    restorecon --recursive --cross-filesystems /sys/kernel/debug
    chmod 0755 /sys/kernel/debug/tracing
>>>>>>> 6684ec8d

    # We chown/chmod /cache again so because mount is run as root + defaults
    chown system cache /cache
    chmod 0770 /cache
    # We restorecon /cache in case the cache partition has been reset.
    restorecon_recursive /cache

    # Create /cache/recovery in case it's not there. It'll also fix the odd
    # permissions if created by the recovery system.
    mkdir /cache/recovery 0770 system cache

    # Backup/restore mechanism uses the cache partition
    mkdir /cache/backup_stage 0700 system system
    mkdir /cache/backup 0700 system system

    #change permissions on vmallocinfo so we can grab it from bugreports
    chown root log /proc/vmallocinfo
    chmod 0440 /proc/vmallocinfo

    chown root log /proc/slabinfo
    chmod 0440 /proc/slabinfo

    #change permissions on kmsg & sysrq-trigger so bugreports can grab kthread stacks
    chown root system /proc/kmsg
    chmod 0440 /proc/kmsg
    chown root system /proc/sysrq-trigger
    chmod 0220 /proc/sysrq-trigger
    chown system log /proc/last_kmsg
    chmod 0440 /proc/last_kmsg

    # make the selinux kernel policy world-readable
    chmod 0444 /sys/fs/selinux/policy

    # create the lost+found directories, so as to enforce our permissions
    mkdir /cache/lost+found 0770 root root

on post-fs-data
    # We chown/chmod /data again so because mount is run as root + defaults
    chown system system /data
    chmod 0771 /data
    # We restorecon /data in case the userdata partition has been reset.
    restorecon /data

    # Make sure we have the device encryption key.
    start vold
    installkey /data

    # Start bootcharting as soon as possible after the data partition is
    # mounted to collect more data.
    mkdir /data/bootchart 0755 shell shell
    bootchart start

    # Avoid predictable entropy pool. Carry over entropy from previous boot.
    copy /data/system/entropy.dat /dev/urandom

    # create basic filesystem structure
    mkdir /data/misc 01771 system misc
    mkdir /data/misc/bluedroid 02770 bluetooth bluetooth
    # Fix the access permissions and group ownership for 'bt_config.conf'
    chmod 0660 /data/misc/bluedroid/bt_config.conf
    chown bluetooth bluetooth /data/misc/bluedroid/bt_config.conf
    mkdir /data/misc/bluetooth 0770 bluetooth bluetooth
    mkdir /data/misc/bluetooth/logs 0770 bluetooth bluetooth
    mkdir /data/misc/keystore 0700 keystore keystore
    mkdir /data/misc/gatekeeper 0700 system system
    mkdir /data/misc/keychain 0771 system system
    mkdir /data/misc/net 0750 root shell
    mkdir /data/misc/radio 0770 system radio
    mkdir /data/misc/sms 0770 system radio
    mkdir /data/misc/zoneinfo 0775 system system
    mkdir /data/misc/vpn 0770 system vpn
    mkdir /data/misc/shared_relro 0771 shared_relro shared_relro
    mkdir /data/misc/systemkeys 0700 system system
    mkdir /data/misc/wifi 0770 wifi wifi
    mkdir /data/misc/wifi/sockets 0770 wifi wifi
    mkdir /data/misc/wifi/wpa_supplicant 0770 wifi wifi
    mkdir /data/misc/ethernet 0770 system system
    mkdir /data/misc/dhcp 0770 dhcp dhcp
    mkdir /data/misc/user 0771 root root
    mkdir /data/misc/perfprofd 0775 root root
    # give system access to wpa_supplicant.conf for backup and restore
    chmod 0660 /data/misc/wifi/wpa_supplicant.conf
    mkdir /data/local 0751 root root
    mkdir /data/misc/media 0700 media media
    mkdir /data/misc/audioserver 0700 audioserver audioserver
    mkdir /data/misc/cameraserver 0700 cameraserver cameraserver
    mkdir /data/misc/vold 0700 root root
    mkdir /data/misc/boottrace 0771 system shell
    mkdir /data/misc/update_engine 0700 root root
    mkdir /data/misc/trace 0700 root root
    mkdir /data/misc/reboot 0700 root root
    # profile file layout
    mkdir /data/misc/profiles 0771 system system
    mkdir /data/misc/profiles/cur 0771 system system
    mkdir /data/misc/profiles/ref 0771 system system
    mkdir /data/misc/profman 0770 system shell
    mkdir /data/misc/gcov 0770 root root

    # For security reasons, /data/local/tmp should always be empty.
    # Do not place files or directories in /data/local/tmp
    mkdir /data/local/tmp 0771 shell shell
    mkdir /data/data 0771 system system
    mkdir /data/app-private 0771 system system
    mkdir /data/app-ephemeral 0771 system system
    mkdir /data/app-asec 0700 root root
    mkdir /data/app-lib 0771 system system
    mkdir /data/app 0771 system system
    mkdir /data/property 0700 root root
    mkdir /data/tombstones 0771 system system

    # create dalvik-cache, so as to enforce our permissions
    mkdir /data/dalvik-cache 0771 root root
    # create the A/B OTA directory, so as to enforce our permissions
    mkdir /data/ota 0771 root root

    # create the OTA package directory. It will be accessed by GmsCore (cache
    # group), update_engine and update_verifier.
    mkdir /data/ota_package 0770 system cache

    # create resource-cache and double-check the perms
    mkdir /data/resource-cache 0771 system system
    chown system system /data/resource-cache
    chmod 0771 /data/resource-cache

    # create the lost+found directories, so as to enforce our permissions
    mkdir /data/lost+found 0770 root root

    # create directory for DRM plug-ins - give drm the read/write access to
    # the following directory.
    mkdir /data/drm 0770 drm drm

    # create directory for MediaDrm plug-ins - give drm the read/write access to
    # the following directory.
    mkdir /data/mediadrm 0770 mediadrm mediadrm

    mkdir /data/anr 0775 system system

    # Create all remaining /data root dirs so that they are made through init
    # and get proper encryption policy installed
    mkdir /data/backup 0700 system system
    mkdir /data/ss 0700 system system

    mkdir /data/system 0775 system system
    mkdir /data/system/heapdump 0700 system system
    mkdir /data/system/users 0775 system system

    mkdir /data/system_de 0770 system system
    mkdir /data/system_ce 0770 system system

    mkdir /data/misc_de 01771 system misc
    mkdir /data/misc_ce 01771 system misc

    mkdir /data/user 0711 system system
    mkdir /data/user_de 0711 system system
    symlink /data/data /data/user/0

    mkdir /data/media 0770 media_rw media_rw
    mkdir /data/media/obb 0770 media_rw media_rw

    mkdir /data/cache 0770 system cache
    mkdir /data/cache/recovery 0770 system cache
    mkdir /data/cache/backup_stage 0700 system system
    mkdir /data/cache/backup 0700 system system

    init_user0

    # Set SELinux security contexts on upgrade or policy update.
    restorecon --recursive --skip-ce /data

    # Check any timezone data in /data is newer than the copy in /system, delete if not.
    exec - system system -- /system/bin/tzdatacheck /system/usr/share/zoneinfo /data/misc/zoneinfo

    # If there is no post-fs-data action in the init.<device>.rc file, you
    # must uncomment this line, otherwise encrypted filesystems
    # won't work.
    # Set indication (checked by vold) that we have finished this action
    #setprop vold.post_fs_data_done 1

on boot
    # basic network init
    ifup lo
    hostname localhost
    domainname localdomain

    # Memory management.  Basic kernel parameters, and allow the high
    # level system server to be able to adjust the kernel OOM driver
    # parameters to match how it is managing things.
    write /proc/sys/vm/overcommit_memory 1
    write /proc/sys/vm/min_free_order_shift 4
    chown root system /sys/module/lowmemorykiller/parameters/adj
    chmod 0664 /sys/module/lowmemorykiller/parameters/adj
    chown root system /sys/module/lowmemorykiller/parameters/minfree
    chmod 0664 /sys/module/lowmemorykiller/parameters/minfree

    # Tweak background writeout
    write /proc/sys/vm/dirty_expire_centisecs 200
    write /proc/sys/vm/dirty_background_ratio  5

    # Permissions for System Server and daemons.
    chown radio system /sys/android_power/state
    chown radio system /sys/android_power/request_state
    chown radio system /sys/android_power/acquire_full_wake_lock
    chown radio system /sys/android_power/acquire_partial_wake_lock
    chown radio system /sys/android_power/release_wake_lock
    chown system system /sys/power/autosleep
    chown system system /sys/power/state
    chown system system /sys/power/wakeup_count
    chown radio wakelock /sys/power/wake_lock
    chown radio wakelock /sys/power/wake_unlock
    chmod 0660 /sys/power/state
    chmod 0660 /sys/power/wake_lock
    chmod 0660 /sys/power/wake_unlock

    chown system system /sys/devices/system/cpu/cpufreq/interactive/timer_rate
    chmod 0660 /sys/devices/system/cpu/cpufreq/interactive/timer_rate
    chown system system /sys/devices/system/cpu/cpufreq/interactive/timer_slack
    chmod 0660 /sys/devices/system/cpu/cpufreq/interactive/timer_slack
    chown system system /sys/devices/system/cpu/cpufreq/interactive/min_sample_time
    chmod 0660 /sys/devices/system/cpu/cpufreq/interactive/min_sample_time
    chown system system /sys/devices/system/cpu/cpufreq/interactive/hispeed_freq
    chmod 0660 /sys/devices/system/cpu/cpufreq/interactive/hispeed_freq
    chown system system /sys/devices/system/cpu/cpufreq/interactive/target_loads
    chmod 0660 /sys/devices/system/cpu/cpufreq/interactive/target_loads
    chown system system /sys/devices/system/cpu/cpufreq/interactive/go_hispeed_load
    chmod 0660 /sys/devices/system/cpu/cpufreq/interactive/go_hispeed_load
    chown system system /sys/devices/system/cpu/cpufreq/interactive/above_hispeed_delay
    chmod 0660 /sys/devices/system/cpu/cpufreq/interactive/above_hispeed_delay
    chown system system /sys/devices/system/cpu/cpufreq/interactive/boost
    chmod 0660 /sys/devices/system/cpu/cpufreq/interactive/boost
    chown system system /sys/devices/system/cpu/cpufreq/interactive/boostpulse
    chown system system /sys/devices/system/cpu/cpufreq/interactive/input_boost
    chmod 0660 /sys/devices/system/cpu/cpufreq/interactive/input_boost
    chown system system /sys/devices/system/cpu/cpufreq/interactive/boostpulse_duration
    chmod 0660 /sys/devices/system/cpu/cpufreq/interactive/boostpulse_duration
    chown system system /sys/devices/system/cpu/cpufreq/interactive/io_is_busy
    chmod 0660 /sys/devices/system/cpu/cpufreq/interactive/io_is_busy

    # Assume SMP uses shared cpufreq policy for all CPUs
    chown system system /sys/devices/system/cpu/cpu0/cpufreq/scaling_max_freq
    chmod 0660 /sys/devices/system/cpu/cpu0/cpufreq/scaling_max_freq

    chown system system /sys/class/timed_output/vibrator/enable
    chown system system /sys/class/leds/keyboard-backlight/brightness
    chown system system /sys/class/leds/lcd-backlight/brightness
    chown system system /sys/class/leds/button-backlight/brightness
    chown system system /sys/class/leds/jogball-backlight/brightness
    chown system system /sys/class/leds/red/brightness
    chown system system /sys/class/leds/green/brightness
    chown system system /sys/class/leds/blue/brightness
    chown system system /sys/class/leds/red/device/grpfreq
    chown system system /sys/class/leds/red/device/grppwm
    chown system system /sys/class/leds/red/device/blink
    chown system system /sys/class/timed_output/vibrator/enable
    chown system system /sys/module/sco/parameters/disable_esco
    chown system system /sys/kernel/ipv4/tcp_wmem_min
    chown system system /sys/kernel/ipv4/tcp_wmem_def
    chown system system /sys/kernel/ipv4/tcp_wmem_max
    chown system system /sys/kernel/ipv4/tcp_rmem_min
    chown system system /sys/kernel/ipv4/tcp_rmem_def
    chown system system /sys/kernel/ipv4/tcp_rmem_max
    chown root radio /proc/cmdline

    # Define default initial receive window size in segments.
    setprop net.tcp.default_init_rwnd 60

    # Start all binderized HAL daemons
    start hwservicemanager
    class_start core

on nonencrypted
    # A/B update verifier that marks a successful boot.
    exec - root cache -- /system/bin/update_verifier nonencrypted
    class_start main
    class_start late_start

on property:sys.init_log_level=*
    loglevel ${sys.init_log_level}

on charger
    class_start charger

on property:vold.decrypt=trigger_reset_main
    class_reset main

on property:vold.decrypt=trigger_load_persist_props
    load_persist_props
    start logd
    start logd-reinit

on property:vold.decrypt=trigger_post_fs_data
    trigger post-fs-data

on property:vold.decrypt=trigger_restart_min_framework
    # A/B update verifier that marks a successful boot.
    exec - root cache -- /system/bin/update_verifier trigger_restart_min_framework
    class_start main

on property:vold.decrypt=trigger_restart_framework
    # A/B update verifier that marks a successful boot.
    exec - root cache -- /system/bin/update_verifier trigger_restart_framework
    class_start main
    class_start late_start

on property:vold.decrypt=trigger_shutdown_framework
    class_reset late_start
    class_reset main

on property:sys.powerctl=*
    powerctl ${sys.powerctl}

on property:sys.boot_completed=1
    bootchart stop

# system server cannot write to /proc/sys files,
# and chown/chmod does not work for /proc/sys/ entries.
# So proxy writes through init.
on property:sys.sysctl.extra_free_kbytes=*
    write /proc/sys/vm/extra_free_kbytes ${sys.sysctl.extra_free_kbytes}

# "tcp_default_init_rwnd" Is too long!
on property:sys.sysctl.tcp_def_init_rwnd=*
    write /proc/sys/net/ipv4/tcp_default_init_rwnd ${sys.sysctl.tcp_def_init_rwnd}

on property:security.perf_harden=0
    write /proc/sys/kernel/perf_event_paranoid 1

on property:security.perf_harden=1
    write /proc/sys/kernel/perf_event_paranoid 3

## Daemon processes to be run by init.
##
service ueventd /sbin/ueventd
    class core
    critical
    seclabel u:r:ueventd:s0

service healthd /sbin/healthd
    class core
    critical
    seclabel u:r:healthd:s0
    group root system wakelock

service console /system/bin/sh
    class core
    console
    disabled
    group root shell log readproc
    seclabel u:r:su:s0

on property:ro.debuggable=1
    # Give writes to anyone for the trace folder on debug builds.
    # The folder is used to store method traces.
    chmod 0773 /data/misc/trace
    start console

service flash_recovery /system/bin/install-recovery.sh
    class main
    oneshot<|MERGE_RESOLUTION|>--- conflicted
+++ resolved
@@ -309,13 +309,9 @@
     mount none /mnt/runtime/default /storage slave bind rec
 
     # Make sure /sys/kernel/debug (if present) is labeled properly
-<<<<<<< HEAD
-    # restorecon_recursive /sys/kernel/debug
-=======
     # Note that tracefs may be mounted under debug, so we need to cross filesystems
     restorecon --recursive --cross-filesystems /sys/kernel/debug
     chmod 0755 /sys/kernel/debug/tracing
->>>>>>> 6684ec8d
 
     # We chown/chmod /cache again so because mount is run as root + defaults
     chown system cache /cache
@@ -662,8 +658,9 @@
     class core
     console
     disabled
-    group root shell log readproc
-    seclabel u:r:su:s0
+    user shell
+    group shell log readproc
+    seclabel u:r:shell:s0
 
 on property:ro.debuggable=1
     # Give writes to anyone for the trace folder on debug builds.
