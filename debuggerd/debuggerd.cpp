/*
 * Copyright 2016, The Android Open Source Project
 *
 * Licensed under the Apache License, Version 2.0 (the "License");
 * you may not use this file except in compliance with the License.
 * You may obtain a copy of the License at
 *
 *     http://www.apache.org/licenses/LICENSE-2.0
 *
 * Unless required by applicable law or agreed to in writing, software
 * distributed under the License is distributed on an "AS IS" BASIS,
 * WITHOUT WARRANTIES OR CONDITIONS OF ANY KIND, either express or implied.
 * See the License for the specific language governing permissions and
 * limitations under the License.
 */

#include <err.h>
#include <stdio.h>
#include <stdlib.h>
#include <string.h>

#include <limits>
#include <thread>

#include <android-base/file.h>
#include <android-base/logging.h>
#include <android-base/parseint.h>
#include <android-base/unique_fd.h>
<<<<<<< HEAD
#include <cutils/debugger.h>
#include <cutils/properties.h>
#include <cutils/sockets.h>
#include <nativehelper/ScopedFd.h>

#include <linux/input.h>

#include <private/android_filesystem_config.h>

#include "backtrace.h"
#include "getevent.h"
#include "signal_sender.h"
#include "tombstone.h"
#include "utility.h"

// If the 32 bit executable is compiled on a 64 bit system,
// use the 32 bit socket name.
#if defined(TARGET_IS_64_BIT) && !defined(__LP64__)
#define SOCKET_NAME DEBUGGER32_SOCKET_NAME
#else
#define SOCKET_NAME DEBUGGER_SOCKET_NAME
#endif

struct debugger_request_t {
  debugger_action_t action;
  pid_t pid, tid;
  uid_t uid, gid;
  uintptr_t abort_msg_address;
  int32_t original_si_code;
};

static void wait_for_user_action(const debugger_request_t& request) {
  // Explain how to attach the debugger.
  ALOGI("***********************************************************\n"
        "* Process %d has been suspended while crashing.\n"
        "* To attach gdbserver and start gdb, run this on the host:\n"
        "*\n"
        "*     gdbclient.py -p %d\n"
        "*\n"
        "* Wait for gdb to start, then press the VOLUME DOWN key\n"
        "* to let the process continue crashing.\n"
        "***********************************************************",
        request.pid, request.tid);

  // Wait for VOLUME DOWN.
  while (true) {
    input_event e;
    if (get_event(&e, -1) == 0) {
      if (e.type == EV_KEY && e.code == KEY_VOLUMEDOWN && e.value == 0) {
        break;
      }
    }
  }

  ALOGI("debuggerd resuming process %d", request.pid);
}

static int get_process_info(pid_t tid, pid_t* out_pid, uid_t* out_uid, uid_t* out_gid) {
  char path[64];
  snprintf(path, sizeof(path), "/proc/%d/status", tid);

  FILE* fp = fopen(path, "r");
  if (!fp) {
    return -1;
  }

  int fields = 0;
  char line[1024];
  while (fgets(line, sizeof(line), fp)) {
    size_t len = strlen(line);
    if (len > 6 && !memcmp(line, "Tgid:\t", 6)) {
      *out_pid = atoi(line + 6);
      fields |= 1;
    } else if (len > 5 && !memcmp(line, "Uid:\t", 5)) {
      *out_uid = atoi(line + 5);
      fields |= 2;
    } else if (len > 5 && !memcmp(line, "Gid:\t", 5)) {
      *out_gid = atoi(line + 5);
      fields |= 4;
    }
  }
  fclose(fp);
  return fields == 7 ? 0 : -1;
}

/*
 * Corresponds with debugger_action_t enum type in
 * include/cutils/debugger.h.
 */
static const char *debuggerd_perms[] = {
  NULL, /* crash is only used on self, no check applied */
  "dump_tombstone",
  "dump_backtrace"
};

static int audit_callback(void* data, security_class_t /* cls */, char* buf, size_t len)
{
    struct debugger_request_t* req = reinterpret_cast<debugger_request_t*>(data);

    if (!req) {
        ALOGE("No debuggerd request audit data");
        return 0;
    }

    snprintf(buf, len, "pid=%d uid=%d gid=%d", req->pid, req->uid, req->gid);
    return 0;
}

static bool selinux_action_allowed(int s, debugger_request_t* request)
{
  char *scon = NULL, *tcon = NULL;
  const char *tclass = "debuggerd";
  const char *perm;
  bool allowed = false;

  if (request->action <= 0 || request->action >= (sizeof(debuggerd_perms)/sizeof(debuggerd_perms[0]))) {
    ALOGE("SELinux:  No permission defined for debugger action %d", request->action);
    return false;
  }

  perm = debuggerd_perms[request->action];

  if (getpeercon(s, &scon) < 0) {
    ALOGE("Cannot get peer context from socket\n");
    goto out;
  }

  if (getpidcon(request->tid, &tcon) < 0) {
    ALOGE("Cannot get context for tid %d\n", request->tid);
    goto out;
  }

  allowed = (selinux_check_access(scon, tcon, tclass, perm, reinterpret_cast<void*>(request)) == 0);

out:
   freecon(scon);
   freecon(tcon);
   return allowed;
}

static bool pid_contains_tid(pid_t pid, pid_t tid) {
  char task_path[PATH_MAX];
  if (snprintf(task_path, PATH_MAX, "/proc/%d/task/%d", pid, tid) >= PATH_MAX) {
    ALOGE("debuggerd: task path overflow (pid = %d, tid = %d)\n", pid, tid);
    exit(1);
  }

  return access(task_path, F_OK) == 0;
}

static int read_request(int fd, debugger_request_t* out_request) {
  ucred cr;
  socklen_t len = sizeof(cr);
  int status = getsockopt(fd, SOL_SOCKET, SO_PEERCRED, &cr, &len);
  if (status != 0) {
    ALOGE("cannot get credentials");
    return -1;
  }

  ALOGV("reading tid");
  fcntl(fd, F_SETFL, O_NONBLOCK);

  pollfd pollfds[1];
  pollfds[0].fd = fd;
  pollfds[0].events = POLLIN;
  pollfds[0].revents = 0;
  status = TEMP_FAILURE_RETRY(poll(pollfds, 1, 3000));
  if (status != 1) {
    ALOGE("timed out reading tid (from pid=%d uid=%d)\n", cr.pid, cr.uid);
    return -1;
  }

  debugger_msg_t msg;
  memset(&msg, 0, sizeof(msg));
  status = TEMP_FAILURE_RETRY(read(fd, &msg, sizeof(msg)));
  if (status < 0) {
    ALOGE("read failure? %s (pid=%d uid=%d)\n", strerror(errno), cr.pid, cr.uid);
    return -1;
  }
  if (status != sizeof(debugger_msg_t)) {
    ALOGE("invalid crash request of size %d (from pid=%d uid=%d)\n", status, cr.pid, cr.uid);
    return -1;
  }

  out_request->action = static_cast<debugger_action_t>(msg.action);
  out_request->tid = msg.tid;
  out_request->pid = cr.pid;
  out_request->uid = cr.uid;
  out_request->gid = cr.gid;
  out_request->abort_msg_address = msg.abort_msg_address;
  out_request->original_si_code = msg.original_si_code;

  if (msg.action == DEBUGGER_ACTION_CRASH) {
    // Ensure that the tid reported by the crashing process is valid.
    // This check needs to happen again after ptracing the requested thread to prevent a race.
    if (!pid_contains_tid(out_request->pid, out_request->tid)) {
      ALOGE("tid %d does not exist in pid %d. ignoring debug request\n", out_request->tid,
            out_request->pid);
      return -1;
    }
  } else if (cr.uid == 0 || (cr.uid == AID_SYSTEM && msg.action == DEBUGGER_ACTION_DUMP_BACKTRACE)) {
    // Only root or system can ask us to attach to any process and dump it explicitly.
    // However, system is only allowed to collect backtraces but cannot dump tombstones.
    status = get_process_info(out_request->tid, &out_request->pid,
                              &out_request->uid, &out_request->gid);
    if (status < 0) {
      ALOGE("tid %d does not exist. ignoring explicit dump request\n", out_request->tid);
      return -1;
    }

    if (!selinux_action_allowed(fd, out_request))
      return -1;
  } else {
    // No one else is allowed to dump arbitrary processes.
    return -1;
  }
  return 0;
}

static int activity_manager_connect() {
  android::base::unique_fd amfd(socket(PF_UNIX, SOCK_STREAM, 0));
  if (amfd.get() < -1) {
    ALOGE("debuggerd: Unable to connect to activity manager (socket failed: %s)", strerror(errno));
    return -1;
  }

  struct sockaddr_un address;
  memset(&address, 0, sizeof(address));
  address.sun_family = AF_UNIX;
  // The path used here must match the value defined in NativeCrashListener.java.
  strncpy(address.sun_path, "/data/system/ndebugsocket", sizeof(address.sun_path));
  if (TEMP_FAILURE_RETRY(connect(amfd.get(), reinterpret_cast<struct sockaddr*>(&address),
                                 sizeof(address))) == -1) {
    ALOGE("debuggerd: Unable to connect to activity manager (connect failed: %s)", strerror(errno));
    return -1;
  }

  struct timeval tv;
  memset(&tv, 0, sizeof(tv));
  tv.tv_sec = 1;  // tight leash
  if (setsockopt(amfd.get(), SOL_SOCKET, SO_SNDTIMEO, &tv, sizeof(tv)) == -1) {
    ALOGE("debuggerd: Unable to connect to activity manager (setsockopt SO_SNDTIMEO failed: %s)",
          strerror(errno));
    return -1;
  }

  tv.tv_sec = 3;  // 3 seconds on handshake read
  if (setsockopt(amfd.get(), SOL_SOCKET, SO_RCVTIMEO, &tv, sizeof(tv)) == -1) {
    ALOGE("debuggerd: Unable to connect to activity manager (setsockopt SO_RCVTIMEO failed: %s)",
          strerror(errno));
    return -1;
  }

  return amfd.release();
}

static void activity_manager_write(int pid, int signal, int amfd, const std::string& amfd_data) {
  if (amfd == -1) {
    return;
  }

  // Activity Manager protocol: binary 32-bit network-byte-order ints for the
  // pid and signal number, followed by the raw text of the dump, culminating
  // in a zero byte that marks end-of-data.
  uint32_t datum = htonl(pid);
  if (!android::base::WriteFully(amfd, &datum, 4)) {
    ALOGE("AM pid write failed: %s\n", strerror(errno));
    return;
  }
  datum = htonl(signal);
  if (!android::base::WriteFully(amfd, &datum, 4)) {
    ALOGE("AM signal write failed: %s\n", strerror(errno));
    return;
  }

  if (!android::base::WriteFully(amfd, amfd_data.c_str(), amfd_data.size())) {
    ALOGE("AM data write failed: %s\n", strerror(errno));
    return;
  }

  // Send EOD to the Activity Manager, then wait for its ack to avoid racing
  // ahead and killing the target out from under it.
  uint8_t eodMarker = 0;
  if (!android::base::WriteFully(amfd, &eodMarker, 1)) {
    ALOGE("AM eod write failed: %s\n", strerror(errno));
    return;
  }
  // 3 sec timeout reading the ack; we're fine if the read fails.
  android::base::ReadFully(amfd, &eodMarker, 1);
}

static bool should_attach_gdb(const debugger_request_t& request) {
  if (request.action == DEBUGGER_ACTION_CRASH) {
    return property_get_bool("debug.debuggerd.wait_for_gdb", false);
  }
  return false;
}

#if defined(__LP64__)
static bool is32bit(pid_t tid) {
  char* exeline;
  if (asprintf(&exeline, "/proc/%d/exe", tid) == -1) {
    return false;
  }
  int fd = TEMP_FAILURE_RETRY(open(exeline, O_RDONLY | O_CLOEXEC));
  int saved_errno = errno;
  free(exeline);
  if (fd == -1) {
    ALOGW("Failed to open /proc/%d/exe %s", tid, strerror(saved_errno));
    return false;
  }

  char ehdr[EI_NIDENT];
  ssize_t bytes = TEMP_FAILURE_RETRY(read(fd, &ehdr, sizeof(ehdr)));
  close(fd);
  if (bytes != (ssize_t) sizeof(ehdr) || memcmp(ELFMAG, ehdr, SELFMAG) != 0) {
    return false;
  }
  if (ehdr[EI_CLASS] == ELFCLASS32) {
    return true;
  }
  return false;
}

static void redirect_to_32(int fd, debugger_request_t* request) {
  debugger_msg_t msg;
  memset(&msg, 0, sizeof(msg));
  msg.tid = request->tid;
  msg.action = request->action;

  int sock_fd = socket_local_client(DEBUGGER32_SOCKET_NAME, ANDROID_SOCKET_NAMESPACE_ABSTRACT,
                                    SOCK_STREAM | SOCK_CLOEXEC);
  if (sock_fd < 0) {
    ALOGE("Failed to connect to debuggerd32: %s", strerror(errno));
    return;
  }

  if (TEMP_FAILURE_RETRY(write(sock_fd, &msg, sizeof(msg))) != (ssize_t) sizeof(msg)) {
    ALOGE("Failed to write request to debuggerd32 socket: %s", strerror(errno));
    close(sock_fd);
    return;
  }

  char ack;
  if (TEMP_FAILURE_RETRY(read(sock_fd, &ack, 1)) == -1) {
    ALOGE("Failed to read ack from debuggerd32 socket: %s", strerror(errno));
    close(sock_fd);
    return;
  }

  char buffer[1024];
  ssize_t bytes_read;
  while ((bytes_read = TEMP_FAILURE_RETRY(read(sock_fd, buffer, sizeof(buffer)))) > 0) {
    ssize_t bytes_to_send = bytes_read;
    ssize_t bytes_written;
    do {
      bytes_written = TEMP_FAILURE_RETRY(write(fd, buffer + bytes_read - bytes_to_send,
                                               bytes_to_send));
      if (bytes_written == -1) {
        if (errno == EAGAIN) {
          // Retry the write.
          continue;
        }
        ALOGE("Error while writing data to fd: %s", strerror(errno));
        break;
      }
      bytes_to_send -= bytes_written;
    } while (bytes_written != 0 && bytes_to_send > 0);
    if (bytes_to_send != 0) {
        ALOGE("Failed to write all data to fd: read %zd, sent %zd", bytes_read, bytes_to_send);
        break;
    }
  }
  close(sock_fd);
}
#endif

// Attach to a thread, and verify that it's still a member of the given process
static bool ptrace_attach_thread(pid_t pid, pid_t tid) {
  if (ptrace(PTRACE_ATTACH, tid, 0, 0) != 0) {
    return false;
  }

  // Make sure that the task we attached to is actually part of the pid we're dumping.
  if (!pid_contains_tid(pid, tid)) {
    if (ptrace(PTRACE_DETACH, tid, 0, 0) != 0) {
      ALOGE("debuggerd: failed to detach from thread '%d'", tid);
      exit(1);
    }
    return false;
  }

  return true;
}

static void ptrace_siblings(pid_t pid, pid_t main_tid, std::set<pid_t>& tids) {
  char task_path[PATH_MAX];

  if (snprintf(task_path, PATH_MAX, "/proc/%d/task", pid) >= PATH_MAX) {
    ALOGE("debuggerd: task path overflow (pid = %d)\n", pid);
    abort();
  }

  std::unique_ptr<DIR, int (*)(DIR*)> d(opendir(task_path), closedir);

  // Bail early if the task directory cannot be opened.
  if (!d) {
    ALOGE("debuggerd: failed to open /proc/%d/task: %s", pid, strerror(errno));
    return;
  }

  struct dirent* de;
  while ((de = readdir(d.get())) != NULL) {
    // Ignore "." and "..".
    if (!strcmp(de->d_name, ".") || !strcmp(de->d_name, "..")) {
      continue;
    }

    char* end;
    pid_t tid = strtoul(de->d_name, &end, 10);
    if (*end) {
      continue;
    }

    if (tid == main_tid) {
      continue;
    }

    if (!ptrace_attach_thread(pid, tid)) {
      ALOGE("debuggerd: ptrace attach to %d failed: %s", tid, strerror(errno));
      continue;
    }

    tids.insert(tid);
  }
}

static bool perform_dump(const debugger_request_t& request, int fd, int tombstone_fd,
                         BacktraceMap* backtrace_map, const std::set<pid_t>& siblings,
                         int* crash_signal, std::string* amfd_data) {
  if (TEMP_FAILURE_RETRY(write(fd, "\0", 1)) != 1) {
    ALOGE("debuggerd: failed to respond to client: %s\n", strerror(errno));
    return false;
  }

  int total_sleep_time_usec = 0;
  while (true) {
    int signal = wait_for_signal(request.tid, &total_sleep_time_usec);
    switch (signal) {
      case -1:
        ALOGE("debuggerd: timed out waiting for signal");
        return false;

      case SIGSTOP:
        if (request.action == DEBUGGER_ACTION_DUMP_TOMBSTONE) {
          ALOGV("debuggerd: stopped -- dumping to tombstone");
          engrave_tombstone(tombstone_fd, backtrace_map, request.pid, request.tid, siblings, signal,
                            request.original_si_code, request.abort_msg_address, amfd_data);
        } else if (request.action == DEBUGGER_ACTION_DUMP_BACKTRACE) {
          ALOGV("debuggerd: stopped -- dumping to fd");
          dump_backtrace(fd, backtrace_map, request.pid, request.tid, siblings, nullptr);
        } else {
          ALOGV("debuggerd: stopped -- continuing");
          if (ptrace(PTRACE_CONT, request.tid, 0, 0) != 0) {
            ALOGE("debuggerd: ptrace continue failed: %s", strerror(errno));
            return false;
          }
          continue;  // loop again
        }
        break;

      case SIGABRT:
      case SIGBUS:
      case SIGFPE:
      case SIGILL:
      case SIGSEGV:
#ifdef SIGSTKFLT
      case SIGSTKFLT:
#endif
      case SIGSYS:
      case SIGTRAP:
        ALOGV("stopped -- fatal signal\n");
        *crash_signal = signal;
        engrave_tombstone(tombstone_fd, backtrace_map, request.pid, request.tid, siblings, signal,
                          request.original_si_code, request.abort_msg_address, amfd_data);
        break;

      default:
        ALOGE("debuggerd: process stopped due to unexpected signal %d\n", signal);
        break;
    }
    break;
  }

  return true;
}

static bool drop_privileges() {
  // AID_LOG: for reading the logs data associated with the crashing process.
  // AID_READPROC: for reading /proc/<PID>/{comm,cmdline}.
  gid_t groups[] = { AID_DEBUGGERD, AID_LOG, AID_READPROC };
  if (setgroups(sizeof(groups)/sizeof(groups[0]), groups) != 0) {
    ALOGE("debuggerd: failed to setgroups: %s", strerror(errno));
    return false;
  }

  if (setresgid(AID_DEBUGGERD, AID_DEBUGGERD, AID_DEBUGGERD) != 0) {
    ALOGE("debuggerd: failed to setresgid: %s", strerror(errno));
    return false;
  }

  if (setresuid(AID_DEBUGGERD, AID_DEBUGGERD, AID_DEBUGGERD) != 0) {
    ALOGE("debuggerd: failed to setresuid: %s", strerror(errno));
    return false;
  }

  return true;
}

static void worker_process(int fd, debugger_request_t& request) {
  // Open the tombstone file if we need it.
  std::string tombstone_path;
  int tombstone_fd = -1;
  switch (request.action) {
    case DEBUGGER_ACTION_DUMP_TOMBSTONE:
    case DEBUGGER_ACTION_CRASH:
      tombstone_fd = open_tombstone(&tombstone_path);
      if (tombstone_fd == -1) {
        ALOGE("debuggerd: failed to open tombstone file: %s\n", strerror(errno));
        exit(1);
      }
      break;

    case DEBUGGER_ACTION_DUMP_BACKTRACE:
      break;

    default:
      ALOGE("debuggerd: unexpected request action: %d", request.action);
      exit(1);
  }

  // At this point, the thread that made the request is blocked in
  // a read() call.  If the thread has crashed, then this gives us
  // time to PTRACE_ATTACH to it before it has a chance to really fault.
  //
  // The PTRACE_ATTACH sends a SIGSTOP to the target process, but it
  // won't necessarily have stopped by the time ptrace() returns.  (We
  // currently assume it does.)  We write to the file descriptor to
  // ensure that it can run as soon as we call PTRACE_CONT below.
  // See details in bionic/libc/linker/debugger.c, in function
  // debugger_signal_handler().

  // Attach to the target process.
  if (!ptrace_attach_thread(request.pid, request.tid)) {
    ALOGE("debuggerd: ptrace attach failed: %s", strerror(errno));
    exit(1);
  }

  // DEBUGGER_ACTION_CRASH requests can come from arbitrary processes and the tid field in the
  // request is sent from the other side. If an attacker can cause a process to be spawned with the
  // pid of their process, they could trick debuggerd into dumping that process by exiting after
  // sending the request. Validate the trusted request.uid/gid to defend against this.
  if (request.action == DEBUGGER_ACTION_CRASH) {
    pid_t pid;
    uid_t uid;
    gid_t gid;
    if (get_process_info(request.tid, &pid, &uid, &gid) != 0) {
      ALOGE("debuggerd: failed to get process info for tid '%d'", request.tid);
      exit(1);
    }

    if (pid != request.pid || uid != request.uid || gid != request.gid) {
      ALOGE(
        "debuggerd: attached task %d does not match request: "
        "expected pid=%d,uid=%d,gid=%d, actual pid=%d,uid=%d,gid=%d",
        request.tid, request.pid, request.uid, request.gid, pid, uid, gid);
      exit(1);
    }
  }

  // Don't attach to the sibling threads if we want to attach gdb.
  // Supposedly, it makes the process less reliable.
  bool attach_gdb = should_attach_gdb(request);
  if (attach_gdb) {
    // Open all of the input devices we need to listen for VOLUMEDOWN before dropping privileges.
    if (init_getevent() != 0) {
      ALOGE("debuggerd: failed to initialize input device, not waiting for gdb");
      attach_gdb = false;
    }

  }

  std::set<pid_t> siblings;
  if (!attach_gdb) {
    ptrace_siblings(request.pid, request.tid, siblings);
  }

  // Generate the backtrace map before dropping privileges.
  std::unique_ptr<BacktraceMap> backtrace_map(BacktraceMap::Create(request.pid));

  int amfd = -1;
  std::unique_ptr<std::string> amfd_data;
  if (request.action == DEBUGGER_ACTION_CRASH) {
    // Connect to the activity manager before dropping privileges.
    amfd = activity_manager_connect();
    amfd_data.reset(new std::string);
  }

  bool succeeded = false;

  // Now that we've done everything that requires privileges, we can drop them.
  if (!drop_privileges()) {
    ALOGE("debuggerd: failed to drop privileges, exiting");
    _exit(1);
  }

  int crash_signal = SIGKILL;
  succeeded = perform_dump(request, fd, tombstone_fd, backtrace_map.get(), siblings,
                           &crash_signal, amfd_data.get());
  if (succeeded) {
    if (request.action == DEBUGGER_ACTION_DUMP_TOMBSTONE) {
      if (!tombstone_path.empty()) {
        android::base::WriteFully(fd, tombstone_path.c_str(), tombstone_path.length());
=======
#include <debuggerd/client.h>
#include <debuggerd/util.h>
#include <selinux/selinux.h>

using android::base::unique_fd;

static void usage(int exit_code) {
  fprintf(stderr, "usage: debuggerd [-b] PID\n");
  fprintf(stderr, "\n");
  fprintf(stderr, "-b, --backtrace    just a backtrace rather than a full tombstone\n");
  _exit(exit_code);
}

static std::thread spawn_redirect_thread(unique_fd fd) {
  return std::thread([fd{ std::move(fd) }]() {
    while (true) {
      char buf[BUFSIZ];
      ssize_t rc = TEMP_FAILURE_RETRY(read(fd.get(), buf, sizeof(buf)));
      if (rc <= 0) {
        return;
      }

      if (!android::base::WriteFully(STDOUT_FILENO, buf, rc)) {
        return;
>>>>>>> 6684ec8d
      }
    }
  });
}

int main(int argc, char* argv[]) {
  if (argc <= 1) usage(0);
  if (argc > 3) usage(1);
  if (argc == 3 && strcmp(argv[1], "-b") != 0 && strcmp(argv[1], "--backtrace") != 0) usage(1);
  bool backtrace_only = argc == 3;

  pid_t pid;
  if (!android::base::ParseInt(argv[argc - 1], &pid, 1, std::numeric_limits<pid_t>::max())) {
    usage(1);
  }

  unique_fd piperead, pipewrite;
  if (!Pipe(&piperead, &pipewrite)) {
    err(1, "failed to create pipe");
  }

  std::thread redirect_thread = spawn_redirect_thread(std::move(piperead));
  if (!debuggerd_trigger_dump(pid, std::move(pipewrite),
                              backtrace_only ? kDebuggerdBacktrace : kDebuggerdTombstone, 0)) {
    redirect_thread.join();
    errx(1, "failed to dump process %d", pid);
  }

  redirect_thread.join();
  return 0;
}<|MERGE_RESOLUTION|>--- conflicted
+++ resolved
@@ -26,62 +26,17 @@
 #include <android-base/logging.h>
 #include <android-base/parseint.h>
 #include <android-base/unique_fd.h>
-<<<<<<< HEAD
-#include <cutils/debugger.h>
-#include <cutils/properties.h>
-#include <cutils/sockets.h>
-#include <nativehelper/ScopedFd.h>
-
-#include <linux/input.h>
-
-#include <private/android_filesystem_config.h>
-
-#include "backtrace.h"
-#include "getevent.h"
-#include "signal_sender.h"
-#include "tombstone.h"
-#include "utility.h"
-
-// If the 32 bit executable is compiled on a 64 bit system,
-// use the 32 bit socket name.
-#if defined(TARGET_IS_64_BIT) && !defined(__LP64__)
-#define SOCKET_NAME DEBUGGER32_SOCKET_NAME
-#else
-#define SOCKET_NAME DEBUGGER_SOCKET_NAME
-#endif
-
-struct debugger_request_t {
-  debugger_action_t action;
-  pid_t pid, tid;
-  uid_t uid, gid;
-  uintptr_t abort_msg_address;
-  int32_t original_si_code;
-};
-
-static void wait_for_user_action(const debugger_request_t& request) {
-  // Explain how to attach the debugger.
-  ALOGI("***********************************************************\n"
-        "* Process %d has been suspended while crashing.\n"
-        "* To attach gdbserver and start gdb, run this on the host:\n"
-        "*\n"
-        "*     gdbclient.py -p %d\n"
-        "*\n"
-        "* Wait for gdb to start, then press the VOLUME DOWN key\n"
-        "* to let the process continue crashing.\n"
-        "***********************************************************",
-        request.pid, request.tid);
-
-  // Wait for VOLUME DOWN.
-  while (true) {
-    input_event e;
-    if (get_event(&e, -1) == 0) {
-      if (e.type == EV_KEY && e.code == KEY_VOLUMEDOWN && e.value == 0) {
-        break;
-      }
-    }
-  }
-
-  ALOGI("debuggerd resuming process %d", request.pid);
+#include <debuggerd/client.h>
+#include <debuggerd/util.h>
+#include <selinux/selinux.h>
+
+using android::base::unique_fd;
+
+static void usage(int exit_code) {
+  fprintf(stderr, "usage: debuggerd [-b] PID\n");
+  fprintf(stderr, "\n");
+  fprintf(stderr, "-b, --backtrace    just a backtrace rather than a full tombstone\n");
+  _exit(exit_code);
 }
 
 static int get_process_info(pid_t tid, pid_t* out_pid, uid_t* out_uid, uid_t* out_gid) {
@@ -167,16 +122,6 @@
    return allowed;
 }
 
-static bool pid_contains_tid(pid_t pid, pid_t tid) {
-  char task_path[PATH_MAX];
-  if (snprintf(task_path, PATH_MAX, "/proc/%d/task/%d", pid, tid) >= PATH_MAX) {
-    ALOGE("debuggerd: task path overflow (pid = %d, tid = %d)\n", pid, tid);
-    exit(1);
-  }
-
-  return access(task_path, F_OK) == 0;
-}
-
 static int read_request(int fd, debugger_request_t* out_request) {
   ucred cr;
   socklen_t len = sizeof(cr);
@@ -221,13 +166,16 @@
 
   if (msg.action == DEBUGGER_ACTION_CRASH) {
     // Ensure that the tid reported by the crashing process is valid.
-    // This check needs to happen again after ptracing the requested thread to prevent a race.
-    if (!pid_contains_tid(out_request->pid, out_request->tid)) {
-      ALOGE("tid %d does not exist in pid %d. ignoring debug request\n", out_request->tid,
-            out_request->pid);
+    char buf[64];
+    struct stat s;
+    snprintf(buf, sizeof buf, "/proc/%d/task/%d", out_request->pid, out_request->tid);
+    if (stat(buf, &s)) {
+      ALOGE("tid %d does not exist in pid %d. ignoring debug request\n",
+          out_request->tid, out_request->pid);
       return -1;
     }
-  } else if (cr.uid == 0 || (cr.uid == AID_SYSTEM && msg.action == DEBUGGER_ACTION_DUMP_BACKTRACE)) {
+  } else if (cr.uid == 0
+            || (cr.uid == AID_SYSTEM && msg.action == DEBUGGER_ACTION_DUMP_BACKTRACE)) {
     // Only root or system can ask us to attach to any process and dump it explicitly.
     // However, system is only allowed to collect backtraces but cannot dump tombstones.
     status = get_process_info(out_request->tid, &out_request->pid,
@@ -393,42 +341,11 @@
         ALOGE("Error while writing data to fd: %s", strerror(errno));
         break;
       }
-      bytes_to_send -= bytes_written;
-    } while (bytes_written != 0 && bytes_to_send > 0);
-    if (bytes_to_send != 0) {
-        ALOGE("Failed to write all data to fd: read %zd, sent %zd", bytes_read, bytes_to_send);
-        break;
-    }
-  }
-  close(sock_fd);
-}
-#endif
-
-// Attach to a thread, and verify that it's still a member of the given process
-static bool ptrace_attach_thread(pid_t pid, pid_t tid) {
-  if (ptrace(PTRACE_ATTACH, tid, 0, 0) != 0) {
-    return false;
-  }
-
-  // Make sure that the task we attached to is actually part of the pid we're dumping.
-  if (!pid_contains_tid(pid, tid)) {
-    if (ptrace(PTRACE_DETACH, tid, 0, 0) != 0) {
-      ALOGE("debuggerd: failed to detach from thread '%d'", tid);
-      exit(1);
-    }
-    return false;
-  }
-
-  return true;
-}
 
 static void ptrace_siblings(pid_t pid, pid_t main_tid, std::set<pid_t>& tids) {
-  char task_path[PATH_MAX];
-
-  if (snprintf(task_path, PATH_MAX, "/proc/%d/task", pid) >= PATH_MAX) {
-    ALOGE("debuggerd: task path overflow (pid = %d)\n", pid);
-    abort();
-  }
+  char task_path[64];
+
+  snprintf(task_path, sizeof(task_path), "/proc/%d/task", pid);
 
   std::unique_ptr<DIR, int (*)(DIR*)> d(opendir(task_path), closedir);
 
@@ -455,7 +372,7 @@
       continue;
     }
 
-    if (!ptrace_attach_thread(pid, tid)) {
+    if (ptrace(PTRACE_ATTACH, tid, 0, 0) < 0) {
       ALOGE("debuggerd: ptrace attach to %d failed: %s", tid, strerror(errno));
       continue;
     }
@@ -580,31 +497,9 @@
   // debugger_signal_handler().
 
   // Attach to the target process.
-  if (!ptrace_attach_thread(request.pid, request.tid)) {
+  if (ptrace(PTRACE_ATTACH, request.tid, 0, 0) != 0) {
     ALOGE("debuggerd: ptrace attach failed: %s", strerror(errno));
     exit(1);
-  }
-
-  // DEBUGGER_ACTION_CRASH requests can come from arbitrary processes and the tid field in the
-  // request is sent from the other side. If an attacker can cause a process to be spawned with the
-  // pid of their process, they could trick debuggerd into dumping that process by exiting after
-  // sending the request. Validate the trusted request.uid/gid to defend against this.
-  if (request.action == DEBUGGER_ACTION_CRASH) {
-    pid_t pid;
-    uid_t uid;
-    gid_t gid;
-    if (get_process_info(request.tid, &pid, &uid, &gid) != 0) {
-      ALOGE("debuggerd: failed to get process info for tid '%d'", request.tid);
-      exit(1);
-    }
-
-    if (pid != request.pid || uid != request.uid || gid != request.gid) {
-      ALOGE(
-        "debuggerd: attached task %d does not match request: "
-        "expected pid=%d,uid=%d,gid=%d, actual pid=%d,uid=%d,gid=%d",
-        request.tid, request.pid, request.uid, request.gid, pid, uid, gid);
-      exit(1);
-    }
   }
 
   // Don't attach to the sibling threads if we want to attach gdb.
@@ -616,68 +511,6 @@
       ALOGE("debuggerd: failed to initialize input device, not waiting for gdb");
       attach_gdb = false;
     }
-
-  }
-
-  std::set<pid_t> siblings;
-  if (!attach_gdb) {
-    ptrace_siblings(request.pid, request.tid, siblings);
-  }
-
-  // Generate the backtrace map before dropping privileges.
-  std::unique_ptr<BacktraceMap> backtrace_map(BacktraceMap::Create(request.pid));
-
-  int amfd = -1;
-  std::unique_ptr<std::string> amfd_data;
-  if (request.action == DEBUGGER_ACTION_CRASH) {
-    // Connect to the activity manager before dropping privileges.
-    amfd = activity_manager_connect();
-    amfd_data.reset(new std::string);
-  }
-
-  bool succeeded = false;
-
-  // Now that we've done everything that requires privileges, we can drop them.
-  if (!drop_privileges()) {
-    ALOGE("debuggerd: failed to drop privileges, exiting");
-    _exit(1);
-  }
-
-  int crash_signal = SIGKILL;
-  succeeded = perform_dump(request, fd, tombstone_fd, backtrace_map.get(), siblings,
-                           &crash_signal, amfd_data.get());
-  if (succeeded) {
-    if (request.action == DEBUGGER_ACTION_DUMP_TOMBSTONE) {
-      if (!tombstone_path.empty()) {
-        android::base::WriteFully(fd, tombstone_path.c_str(), tombstone_path.length());
-=======
-#include <debuggerd/client.h>
-#include <debuggerd/util.h>
-#include <selinux/selinux.h>
-
-using android::base::unique_fd;
-
-static void usage(int exit_code) {
-  fprintf(stderr, "usage: debuggerd [-b] PID\n");
-  fprintf(stderr, "\n");
-  fprintf(stderr, "-b, --backtrace    just a backtrace rather than a full tombstone\n");
-  _exit(exit_code);
-}
-
-static std::thread spawn_redirect_thread(unique_fd fd) {
-  return std::thread([fd{ std::move(fd) }]() {
-    while (true) {
-      char buf[BUFSIZ];
-      ssize_t rc = TEMP_FAILURE_RETRY(read(fd.get(), buf, sizeof(buf)));
-      if (rc <= 0) {
-        return;
-      }
-
-      if (!android::base::WriteFully(STDOUT_FILENO, buf, rc)) {
-        return;
->>>>>>> 6684ec8d
-      }
-    }
   });
 }
 
