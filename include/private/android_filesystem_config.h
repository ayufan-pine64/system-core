/*
 * Copyright (C) 2007 The Android Open Source Project
 *
 * Licensed under the Apache License, Version 2.0 (the "License");
 * you may not use this file except in compliance with the License.
 * You may obtain a copy of the License at
 *
 *      http://www.apache.org/licenses/LICENSE-2.0
 *
 * Unless required by applicable law or agreed to in writing, software
 * distributed under the License is distributed on an "AS IS" BASIS,
 * WITHOUT WARRANTIES OR CONDITIONS OF ANY KIND, either express or implied.
 * See the License for the specific language governing permissions and
 * limitations under the License.
 */

/* This file is used to define the properties of the filesystem
** images generated by build tools (mkbootfs and mkyaffs2image) and
** by the device side of adb.
*/

#ifndef _ANDROID_FILESYSTEM_CONFIG_H_
#define _ANDROID_FILESYSTEM_CONFIG_H_

#include <string.h>
#include <sys/stat.h>
#include <sys/types.h>

/* This is the master Users and Groups config for the platform.
** DO NOT EVER RENUMBER.
*/

#define AID_ROOT             0  /* traditional unix root user */

#define AID_SYSTEM        1000  /* system server */

#define AID_RADIO         1001  /* telephony subsystem, RIL */
#define AID_BLUETOOTH     1002  /* bluetooth subsystem */
#define AID_GRAPHICS      1003  /* graphics devices */
#define AID_INPUT         1004  /* input devices */
#define AID_AUDIO         1005  /* audio devices */
#define AID_CAMERA        1006  /* camera devices */
#define AID_LOG           1007  /* log devices */
#define AID_COMPASS       1008  /* compass device */
#define AID_MOUNT         1009  /* mountd socket */
#define AID_WIFI          1010  /* wifi subsystem */
#define AID_ADB           1011  /* android debug bridge (adbd) */
#define AID_INSTALL       1012  /* group for installing packages */
#define AID_MEDIA         1013  /* mediaserver process */
#define AID_DHCP          1014  /* dhcp client */
#define AID_SDCARD_RW     1015  /* external storage write access */
#define AID_VPN           1016  /* vpn system */
#define AID_KEYSTORE      1017  /* keystore subsystem */
#define AID_USB           1018  /* USB devices */
#define AID_DRM           1019  /* DRM server */
#define AID_DRMIO         1020  /* DRM IO server */
#define AID_GPS           1021  /* GPS daemon */
#define AID_NFC           1022  /* nfc subsystem */

#define AID_SHELL         2000  /* adb and debug shell user */
#define AID_CACHE         2001  /* cache access */
#define AID_DIAG          2002  /* access to diagnostic resources */

/* The 3000 series are intended for use as supplemental group id's only.
 * They indicate special Android capabilities that the kernel is aware of. */
#define AID_NET_BT_ADMIN  3001  /* bluetooth: create any socket */
#define AID_NET_BT        3002  /* bluetooth: create sco, rfcomm or l2cap sockets */
#define AID_INET          3003  /* can create AF_INET and AF_INET6 sockets */
#define AID_NET_RAW       3004  /* can create raw INET sockets */
#define AID_NET_ADMIN     3005  /* can configure interfaces and routing tables. */

#define AID_MISC          9998  /* access to misc storage */
#define AID_NOBODY        9999

#define AID_APP          10000 /* first app user */

#if !defined(EXCLUDE_FS_CONFIG_STRUCTURES)
struct android_id_info {
    const char *name;
    unsigned aid;
};

static const struct android_id_info android_ids[] = {
    { "root",      AID_ROOT, },
    { "system",    AID_SYSTEM, },
    { "radio",     AID_RADIO, },
    { "bluetooth", AID_BLUETOOTH, },
    { "graphics",  AID_GRAPHICS, },
    { "input",     AID_INPUT, },
    { "audio",     AID_AUDIO, },
    { "camera",    AID_CAMERA, },
    { "log",       AID_LOG, },
    { "compass",   AID_COMPASS, },
    { "mount",     AID_MOUNT, },
    { "wifi",      AID_WIFI, },
    { "dhcp",      AID_DHCP, },
    { "adb",       AID_ADB, },
    { "install",   AID_INSTALL, },
    { "media",     AID_MEDIA, },
<<<<<<< HEAD
    { "drm",       AID_DRM, },
    { "drmio",     AID_DRMIO, },
=======
    { "nfc",       AID_NFC, },
>>>>>>> a775965b
    { "shell",     AID_SHELL, },
    { "cache",     AID_CACHE, },
    { "diag",      AID_DIAG, },
    { "net_bt_admin", AID_NET_BT_ADMIN, },
    { "net_bt",    AID_NET_BT, },
    { "sdcard_rw", AID_SDCARD_RW, },
    { "vpn",       AID_VPN, },
    { "keystore",  AID_KEYSTORE, },
    { "usb",       AID_USB, },
    { "gps",       AID_GPS, },
    { "inet",      AID_INET, },
    { "net_raw",   AID_NET_RAW, },
    { "net_admin", AID_NET_ADMIN, },
    { "misc",      AID_MISC, },
    { "nobody",    AID_NOBODY, },
};

#define android_id_count \
    (sizeof(android_ids) / sizeof(android_ids[0]))
    
struct fs_path_config {
    unsigned mode;
    unsigned uid;
    unsigned gid;
    const char *prefix;
};

/* Rules for directories.
** These rules are applied based on "first match", so they
** should start with the most specific path and work their
** way up to the root.
*/

static struct fs_path_config android_dirs[] = {
    { 00770, AID_SYSTEM, AID_CACHE,  "cache" },
    { 00771, AID_SYSTEM, AID_SYSTEM, "data/app" },
    { 00771, AID_SYSTEM, AID_SYSTEM, "data/app-private" },
    { 00771, AID_SYSTEM, AID_SYSTEM, "data/dalvik-cache" },
    { 00771, AID_SYSTEM, AID_SYSTEM, "data/data" },
    { 00771, AID_SHELL,  AID_SHELL,  "data/local/tmp" },
    { 00771, AID_SHELL,  AID_SHELL,  "data/local" },
    { 01771, AID_SYSTEM, AID_MISC,   "data/misc" },
    { 00770, AID_DHCP,   AID_DHCP,   "data/misc/dhcp" },
    { 00771, AID_SYSTEM, AID_SYSTEM, "data" },
    { 00750, AID_ROOT,   AID_SHELL,  "sbin" },
    { 00755, AID_ROOT,   AID_SHELL,  "system/bin" },
    { 00755, AID_ROOT,   AID_SHELL,  "system/vendor" },
    { 00755, AID_ROOT,   AID_SHELL,  "system/xbin" },
    { 00755, AID_ROOT,   AID_ROOT,   "system/etc/ppp" },
    { 00777, AID_ROOT,   AID_ROOT,   "sdcard" },
    { 00755, AID_ROOT,   AID_ROOT,   0 },
};

/* Rules for files.
** These rules are applied based on "first match", so they
** should start with the most specific path and work their
** way up to the root. Prefixes ending in * denotes wildcard
** and will allow partial matches.
*/
static struct fs_path_config android_files[] = {
    { 00440, AID_ROOT,      AID_SHELL,     "system/etc/init.goldfish.rc" },
    { 00550, AID_ROOT,      AID_SHELL,     "system/etc/init.goldfish.sh" },
    { 00440, AID_ROOT,      AID_SHELL,     "system/etc/init.trout.rc" },
    { 00550, AID_ROOT,      AID_SHELL,     "system/etc/init.ril" },
    { 00550, AID_ROOT,      AID_SHELL,     "system/etc/init.testmenu" },
    { 00550, AID_DHCP,      AID_SHELL,     "system/etc/dhcpcd/dhcpcd-run-hooks" },
    { 00440, AID_BLUETOOTH, AID_BLUETOOTH, "system/etc/dbus.conf" },
    { 00440, AID_BLUETOOTH, AID_BLUETOOTH, "system/etc/bluetooth/main.conf" },
    { 00440, AID_BLUETOOTH, AID_BLUETOOTH, "system/etc/bluetooth/input.conf" },
    { 00440, AID_BLUETOOTH, AID_BLUETOOTH, "system/etc/bluetooth/audio.conf" },
    { 00444, AID_NET_BT,    AID_NET_BT,    "system/etc/bluetooth/blacklist.conf" },
    { 00640, AID_SYSTEM,    AID_SYSTEM,    "system/etc/bluetooth/auto_pairing.conf" },
    { 00444, AID_RADIO,     AID_AUDIO,     "system/etc/AudioPara4.csv" },
    { 00555, AID_ROOT,      AID_ROOT,      "system/etc/ppp/*" },
    { 00555, AID_ROOT,      AID_ROOT,      "system/etc/rc.*" },
    { 00644, AID_SYSTEM,    AID_SYSTEM,    "data/app/*" },
    { 00644, AID_SYSTEM,    AID_SYSTEM,    "data/app-private/*" },
    { 00644, AID_APP,       AID_APP,       "data/data/*" },
        /* the following two files are INTENTIONALLY set-gid and not set-uid.
         * Do not change. */
    { 02755, AID_ROOT,      AID_NET_RAW,   "system/bin/ping" },
    { 02750, AID_ROOT,      AID_INET,      "system/bin/netcfg" },
    	/* the following five files are INTENTIONALLY set-uid, but they
	 * are NOT included on user builds. */
    { 06755, AID_ROOT,      AID_ROOT,      "system/xbin/su" },
    { 06755, AID_ROOT,      AID_ROOT,      "system/xbin/librank" },
    { 06755, AID_ROOT,      AID_ROOT,      "system/xbin/procrank" },
    { 06755, AID_ROOT,      AID_ROOT,      "system/xbin/procmem" },
    { 06755, AID_ROOT,      AID_ROOT,      "system/xbin/tcpdump" },
    { 04770, AID_ROOT,      AID_RADIO,     "system/bin/pppd-ril" },
		/* the following file is INTENTIONALLY set-uid, and IS included
		 * in user builds. */
    { 06750, AID_ROOT,      AID_SHELL,     "system/bin/run-as" },
    { 00755, AID_ROOT,      AID_SHELL,     "system/bin/*" },
    { 00755, AID_ROOT,      AID_SHELL,     "system/xbin/*" },
    { 00755, AID_ROOT,      AID_SHELL,     "system/vendor/bin/*" },
    { 00750, AID_ROOT,      AID_SHELL,     "sbin/*" },
    { 00755, AID_ROOT,      AID_ROOT,      "bin/*" },
    { 00750, AID_ROOT,      AID_SHELL,     "init*" },
    { 00644, AID_ROOT,      AID_ROOT,       0 },
};

static inline void fs_config(const char *path, int dir,
                             unsigned *uid, unsigned *gid, unsigned *mode)
{
    struct fs_path_config *pc;
    int plen;
    
    pc = dir ? android_dirs : android_files;
    plen = strlen(path);
    for(; pc->prefix; pc++){
        int len = strlen(pc->prefix);
        if (dir) {
            if(plen < len) continue;
            if(!strncmp(pc->prefix, path, len)) break;
            continue;
        }
        /* If name ends in * then allow partial matches. */
        if (pc->prefix[len -1] == '*') {
            if(!strncmp(pc->prefix, path, len - 1)) break;
        } else if (plen == len){
            if(!strncmp(pc->prefix, path, len)) break;
        }
    }
    *uid = pc->uid;
    *gid = pc->gid;
    *mode = (*mode & (~07777)) | pc->mode;
    
#if 0
    fprintf(stderr,"< '%s' '%s' %d %d %o >\n", 
            path, pc->prefix ? pc->prefix : "", *uid, *gid, *mode);
#endif
}
#endif
#endif<|MERGE_RESOLUTION|>--- conflicted
+++ resolved
@@ -97,12 +97,9 @@
     { "adb",       AID_ADB, },
     { "install",   AID_INSTALL, },
     { "media",     AID_MEDIA, },
-<<<<<<< HEAD
     { "drm",       AID_DRM, },
     { "drmio",     AID_DRMIO, },
-=======
     { "nfc",       AID_NFC, },
->>>>>>> a775965b
     { "shell",     AID_SHELL, },
     { "cache",     AID_CACHE, },
     { "diag",      AID_DIAG, },
